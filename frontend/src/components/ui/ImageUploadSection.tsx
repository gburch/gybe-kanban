--- conflicted
+++ resolved
@@ -2,14 +2,9 @@
   useState,
   useCallback,
   useRef,
-<<<<<<< HEAD
-  forwardRef,
-  useImperativeHandle,
-=======
   useImperativeHandle,
   useEffect,
   forwardRef,
->>>>>>> d8fc7a98
 } from 'react';
 import {
   X,
@@ -39,68 +34,8 @@
 }
 
 export interface ImageUploadSectionHandle {
-<<<<<<< HEAD
-  uploadFiles: (files: File[]) => void;
-}
-
-export const ImageUploadSection = forwardRef<
-  ImageUploadSectionHandle,
-  ImageUploadSectionProps
->(
-  (
-    {
-      images,
-      onImagesChange,
-      onUpload,
-      onDelete,
-      onImageUploaded,
-      isUploading = false,
-      disabled = false,
-      readOnly = false,
-      collapsible = true,
-      defaultExpanded = false,
-      className,
-    },
-    ref
-  ) => {
-  const [isExpanded, setIsExpanded] = useState(
-    defaultExpanded || images.length > 0
-  );
-  const [isDragging, setIsDragging] = useState(false);
-  const [uploadingFiles, setUploadingFiles] = useState<Set<string>>(new Set());
-  const [errorMessage, setErrorMessage] = useState<string | null>(null);
-  const fileInputRef = useRef<HTMLInputElement>(null);
-
-  const processFiles = useCallback(
-    async (files: File[]) => {
-      if (files.length === 0 || disabled) return;
-
-      setErrorMessage(null);
-
-      const MAX_SIZE = 20 * 1024 * 1024; // 20MB
-      const VALID_TYPES = [
-        'image/png',
-        'image/jpeg',
-        'image/jpg',
-        'image/gif',
-        'image/webp',
-        'image/bmp',
-        'image/svg+xml',
-      ];
-
-      const invalidFiles: string[] = [];
-      const oversizedFiles: string[] = [];
-      const validFiles: File[] = [];
-
-      files.forEach((file) => {
-        if (!VALID_TYPES.includes(file.type.toLowerCase())) {
-          invalidFiles.push(file.name);
-          return;
-        }
-=======
   addFiles: (files: FileList | File[] | null) => Promise<void>;
 }
->>>>>>> d8fc7a98
 
 const MAX_SIZE_BYTES = 20 * 1024 * 1024; // 20MB
 const VALID_TYPES = [
@@ -158,15 +93,9 @@
       async (filesInput: FileList | File[] | null) => {
         if (!filesInput || disabled || readOnly) return;
 
-<<<<<<< HEAD
-      for (const file of validFiles) {
-        const tempId = `uploading-${Date.now()}-${file.name}-${Math.random()}`;
-        setUploadingFiles((prev) => new Set(prev).add(tempId));
-=======
         const files = Array.isArray(filesInput)
           ? filesInput
           : Array.from(filesInput);
->>>>>>> d8fc7a98
 
         setErrorMessage(null);
 
@@ -187,43 +116,6 @@
             return;
           }
 
-<<<<<<< HEAD
-          setErrorMessage(null);
-        } catch (error: any) {
-          console.error('Failed to upload image:', error);
-          const message =
-            error?.message || 'Failed to upload image. Please try again.';
-          setErrorMessage(message);
-        } finally {
-          setUploadingFiles((prev) => {
-            const next = new Set(prev);
-            next.delete(tempId);
-            return next;
-          });
-        }
-      }
-    },
-    [disabled, images, onImageUploaded, onImagesChange, onUpload]
-  );
-
-  useImperativeHandle(
-    ref,
-    () => ({
-      uploadFiles: (files: File[]) => {
-        void processFiles(files);
-      },
-    }),
-    [processFiles]
-  );
-
-  const handleFileSelect = useCallback(
-    async (files: FileList | null) => {
-      if (!files) return;
-      void processFiles(Array.from(files));
-    },
-    [processFiles]
-  );
-=======
           validFiles.push(file);
         });
 
@@ -239,7 +131,6 @@
           }
           setErrorMessage(errors.join('. '));
         }
->>>>>>> d8fc7a98
 
         for (const file of validFiles) {
           const tempId = `uploading-${Date.now()}-${file.name}`;
@@ -302,30 +193,6 @@
     const handleDragLeave = useCallback((e: React.DragEvent) => {
       e.preventDefault();
       setIsDragging(false);
-<<<<<<< HEAD
-      void handleFileSelect(e.dataTransfer.files);
-    },
-    [handleFileSelect]
-  );
-
-  const handleDragOver = useCallback((e: React.DragEvent) => {
-    e.preventDefault();
-    setIsDragging(true);
-  }, []);
-
-  const handleDragLeave = useCallback((e: React.DragEvent) => {
-    e.preventDefault();
-    setIsDragging(false);
-  }, []);
-
-  const handleRemoveImage = useCallback(
-    async (imageId: string) => {
-      if (onDelete) {
-        try {
-          await onDelete(imageId);
-        } catch (error) {
-          console.error('Failed to delete image:', error);
-=======
     }, []);
 
     const handleRemoveImage = useCallback(
@@ -336,7 +203,6 @@
           } catch (error) {
             console.error('Failed to delete image:', error);
           }
->>>>>>> d8fc7a98
         }
         onImagesChange(images.filter((img) => img.id !== imageId));
       },
@@ -487,29 +353,4 @@
   }
 );
 
-<<<<<<< HEAD
-  return (
-    <div className="space-y-2">
-      <button
-        type="button"
-        onClick={() => setIsExpanded(!isExpanded)}
-        className="flex items-center gap-2 text-sm text-muted-foreground hover:text-foreground transition-colors"
-      >
-        <ChevronRight
-          className={cn(
-            'h-3 w-3 transition-transform',
-            isExpanded && 'rotate-90'
-          )}
-        />
-        <ImageIcon className="h-4 w-4" />
-        <span>Images {images.length > 0 && `(${images.length})`}</span>
-      </button>
-      {isExpanded && content}
-    </div>
-  );
-  }
-);
-
-=======
->>>>>>> d8fc7a98
 ImageUploadSection.displayName = 'ImageUploadSection';