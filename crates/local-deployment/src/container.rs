use std::{
    collections::{HashMap, HashSet},
    io,
    path::{Path, PathBuf},
    sync::{
        Arc,
        atomic::{AtomicUsize, Ordering},
    },
    time::Duration,
};

use anyhow::anyhow;
use async_stream::try_stream;
use async_trait::async_trait;
use command_group::AsyncGroupChild;
use db::{
    DBService,
    models::{
        draft::{Draft, DraftType},
        execution_process::{
            ExecutionContext, ExecutionProcess, ExecutionProcessRunReason, ExecutionProcessStatus,
        },
        executor_session::ExecutorSession,
        image::TaskImage,
        merge::Merge,
        project::Project,
        project_repository::ProjectRepository,
        task::{Task, TaskStatus},
        task_attempt::TaskAttempt,
        task_attempt_repository::TaskAttemptRepository,
    },
};
use deployment::DeploymentError;
use executors::{
    actions::{Executable, ExecutorAction, ExecutorSpawnContext},
    logs::{
        NormalizedEntryType,
        utils::{
            ConversationPatch,
            patch::{escape_json_pointer_segment, extract_normalized_entry_from_patch},
        },
    },
};
use futures::{FutureExt, StreamExt, TryStreamExt, stream::select};
use notify::RecommendedWatcher;
use notify_debouncer_full::{DebouncedEvent, Debouncer, RecommendedCache};
use serde_json::json;
use services::services::{
    analytics::AnalyticsContext,
    config::Config,
    container::{ContainerError, ContainerRef, ContainerService},
    filesystem_watcher,
    git::{Commit, DiffTarget, GitService},
    image::ImageService,
    notification::NotificationService,
    worktree_manager::{WorktreeError, WorktreeManager},
};
use tokio::{sync::RwLock, task::JoinHandle};
use tokio_util::io::ReaderStream;
use utils::{
    diff::Diff,
    log_msg::LogMsg,
    msg_store::MsgStore,
    text::{git_branch_id, git_branch_name_with_prefix, short_uuid},
};
use uuid::Uuid;

use crate::command;

/// Stream wrapper that owns the filesystem watcher
/// When this stream is dropped, the watcher is automatically cleaned up
struct DiffStreamWithWatcher {
    stream: futures::stream::BoxStream<'static, Result<LogMsg, std::io::Error>>,
    _watcher: Option<Debouncer<RecommendedWatcher, RecommendedCache>>,
}

impl futures::Stream for DiffStreamWithWatcher {
    type Item = Result<LogMsg, std::io::Error>;

    fn poll_next(
        mut self: std::pin::Pin<&mut Self>,
        cx: &mut std::task::Context<'_>,
    ) -> std::task::Poll<Option<Self::Item>> {
        // Delegate to inner stream
        std::pin::Pin::new(&mut self.stream).poll_next(cx)
    }
}

#[derive(Clone)]
pub struct LocalContainerService {
    db: DBService,
    child_store: Arc<RwLock<HashMap<Uuid, Arc<RwLock<AsyncGroupChild>>>>>,
    msg_stores: Arc<RwLock<HashMap<Uuid, Arc<MsgStore>>>>,
    config: Arc<RwLock<Config>>,
    git: GitService,
    image_service: ImageService,
    analytics: Option<AnalyticsContext>,
}

#[derive(Clone, Debug)]
struct RepositoryInfo {
    id: Uuid,
    name: String,
    root: String,
    root_prefix: Option<String>,
    is_primary: bool,
}

#[derive(Clone, Debug)]
struct RepositoryLookup {
    repos: Vec<RepositoryInfo>,
    primary_index: Option<usize>,
}

impl RepositoryLookup {
    fn from_project_and_attempt(
        project_repositories: &[ProjectRepository],
        attempt_repositories: &[TaskAttemptRepository],
    ) -> Self {
        let attempt_map = attempt_repositories
            .iter()
            .map(|entry| (entry.project_repository_id, entry))
            .collect::<HashMap<_, _>>();

        let mut repos = Vec::new();
        for repo in project_repositories {
            if !attempt_map.is_empty() && !attempt_map.contains_key(&repo.id) {
                continue;
            }

            let is_primary = attempt_map
                .get(&repo.id)
                .map(|entry| entry.is_primary)
                .unwrap_or(repo.is_primary);

            repos.push(RepositoryInfo::new(repo, is_primary));
        }

        if repos.is_empty()
            && let Some(repo) = project_repositories.first()
        {
            repos.push(RepositoryInfo::new(repo, true));
        }

        repos.sort_by(|a, b| b.root.len().cmp(&a.root.len()));
        let primary_index = repos
            .iter()
            .position(|info| info.is_primary)
            .or_else(|| (!repos.is_empty()).then_some(0));

        RepositoryLookup {
            repos,
            primary_index,
        }
    }

    fn annotate_diff(&self, diff: &mut Diff) -> Option<Uuid> {
        let path = diff
            .new_path
            .as_deref()
            .or(diff.old_path.as_deref())
            .map(normalize_diff_path)
            .unwrap_or_default();

        let repo_info = self.match_path(path).or_else(|| self.primary());

        let repo_info = match repo_info {
            Some(info) => info,
            None => {
                diff.repository_id = None;
                diff.repository_name = None;
                diff.repository_root = None;
                return None;
            }
        };

        diff.repository_id = Some(repo_info.id);
        diff.repository_name = Some(repo_info.name.clone());
        diff.repository_root = if repo_info.root.is_empty() {
            None
        } else {
            Some(repo_info.root.clone())
        };

        Some(repo_info.id)
    }

    fn match_path(&self, raw_path: &str) -> Option<&RepositoryInfo> {
        let path = normalize_diff_path(raw_path);
        self.repos.iter().find(|info| info.matches(path))
    }

    fn primary(&self) -> Option<&RepositoryInfo> {
        self.primary_index
            .and_then(|index| self.repos.get(index))
            .or_else(|| self.repos.first())
    }
}

impl RepositoryInfo {
    fn new(repo: &ProjectRepository, is_primary: bool) -> Self {
        let root = normalize_repo_root(&repo.root_path);
        let root_prefix = if root.is_empty() {
            None
        } else {
            Some(format!("{}/", root))
        };

        RepositoryInfo {
            id: repo.id,
            name: repo.name.clone(),
            root,
            root_prefix,
            is_primary,
        }
    }

    fn matches(&self, path: &str) -> bool {
        if self.root.is_empty() {
            true
        } else if path == self.root {
            true
        } else {
            self.root_prefix
                .as_ref()
                .map(|prefix| path.starts_with(prefix))
                .unwrap_or(false)
        }
    }
}

fn normalize_repo_root(raw: &str) -> String {
    let replaced = raw.replace('\\', "/");
    replaced.trim_matches('/').to_string()
}

fn normalize_diff_path(path: &str) -> &str {
    let path = path.strip_prefix("./").unwrap_or(path);
    path.trim_start_matches('/')
}

impl LocalContainerService {
    // Max cumulative content bytes allowed per diff stream
    const MAX_CUMULATIVE_DIFF_BYTES: usize = 200 * 1024 * 1024; // 200MB

    // Apply stream-level omit policy based on cumulative bytes.
    // If adding this diff's contents exceeds the cap, strip contents and set stats.
    fn apply_stream_omit_policy(
        diff: &mut utils::diff::Diff,
        sent_bytes: &Arc<AtomicUsize>,
        stats_only: bool,
    ) {
        if stats_only {
            Self::omit_diff_contents(diff);
            return;
        }

        // Compute size of current diff payload
        let mut size = 0usize;
        if let Some(ref s) = diff.old_content {
            size += s.len();
        }
        if let Some(ref s) = diff.new_content {
            size += s.len();
        }

        if size == 0 {
            return; // nothing to account
        }

        let current = sent_bytes.load(Ordering::Relaxed);
        if current.saturating_add(size) > Self::MAX_CUMULATIVE_DIFF_BYTES {
            Self::omit_diff_contents(diff);
        } else {
            // safe to include; account for it
            let _ = sent_bytes.fetch_add(size, Ordering::Relaxed);
        }
    }

    fn omit_diff_contents(diff: &mut utils::diff::Diff) {
        if diff.additions.is_none()
            && diff.deletions.is_none()
            && (diff.old_content.is_some() || diff.new_content.is_some())
        {
            let old = diff.old_content.as_deref().unwrap_or("");
            let new = diff.new_content.as_deref().unwrap_or("");
            let (add, del) = utils::diff::compute_line_change_counts(old, new);
            diff.additions = Some(add);
            diff.deletions = Some(del);
        }

        diff.old_content = None;
        diff.new_content = None;
        diff.content_omitted = true;
    }

    async fn build_executor_env(
        &self,
        task_attempt: &TaskAttempt,
    ) -> Result<HashMap<String, String>, ContainerError> {
        let task = Task::find_by_id(&self.db.pool, task_attempt.task_id)
            .await?
            .ok_or(sqlx::Error::RowNotFound)?;

        let project = Project::find_by_id(&self.db.pool, task.project_id)
            .await?
            .ok_or(sqlx::Error::RowNotFound)?;

        let repositories = ProjectRepository::list_for_project(&self.db.pool, project.id).await?;
        let attempt_repositories =
            TaskAttemptRepository::list_for_attempt(&self.db.pool, task_attempt.id).await?;

        let attempt_map = attempt_repositories
            .into_iter()
            .map(|entry| (entry.project_repository_id, entry))
            .collect::<HashMap<_, _>>();

        Ok(compute_repository_env_map(
            task_attempt,
            &project,
            &repositories,
            &attempt_map,
        ))
    }

    pub fn new(
        db: DBService,
        msg_stores: Arc<RwLock<HashMap<Uuid, Arc<MsgStore>>>>,
        config: Arc<RwLock<Config>>,
        git: GitService,
        image_service: ImageService,
        analytics: Option<AnalyticsContext>,
    ) -> Self {
        let child_store = Arc::new(RwLock::new(HashMap::new()));

        LocalContainerService {
            db,
            child_store,
            msg_stores,
            config,
            git,
            image_service,
            analytics,
        }
    }

    pub async fn get_child_from_store(&self, id: &Uuid) -> Option<Arc<RwLock<AsyncGroupChild>>> {
        let map = self.child_store.read().await;
        map.get(id).cloned()
    }

    pub async fn add_child_to_store(&self, id: Uuid, exec: AsyncGroupChild) {
        let mut map = self.child_store.write().await;
        map.insert(id, Arc::new(RwLock::new(exec)));
    }

    pub async fn remove_child_from_store(&self, id: &Uuid) {
        let mut map = self.child_store.write().await;
        map.remove(id);
    }

    /// A context is finalized when
    /// - The next action is None (no follow-up actions)
    /// - The run reason is not DevServer
    fn should_finalize(ctx: &ExecutionContext) -> bool {
        ctx.execution_process
            .executor_action()
            .unwrap()
            .next_action
            .is_none()
            && (!matches!(
                ctx.execution_process.run_reason,
                ExecutionProcessRunReason::DevServer
            ))
    }

    /// Finalize task execution by updating status to InReview and sending notifications
    async fn finalize_task(db: &DBService, config: &Arc<RwLock<Config>>, ctx: &ExecutionContext) {
        if let Err(e) = Task::update_status(&db.pool, ctx.task.id, TaskStatus::InReview).await {
            tracing::error!("Failed to update task status to InReview: {e}");
        }
        let notify_cfg = config.read().await.notifications.clone();
        NotificationService::notify_execution_halted(notify_cfg, ctx).await;
    }

    /// Defensively check for externally deleted worktrees and mark them as deleted in the database
    async fn check_externally_deleted_worktrees(db: &DBService) -> Result<(), DeploymentError> {
        let active_attempts = TaskAttempt::find_by_worktree_deleted(&db.pool).await?;
        tracing::debug!(
            "Checking {} active worktrees for external deletion...",
            active_attempts.len()
        );
        for (attempt_id, worktree_path) in active_attempts {
            // Check if worktree directory exists
            if !std::path::Path::new(&worktree_path).exists() {
                // Worktree was deleted externally, mark as deleted in database
                if let Err(e) = TaskAttempt::mark_worktree_deleted(&db.pool, attempt_id).await {
                    tracing::error!(
                        "Failed to mark externally deleted worktree as deleted for attempt {}: {}",
                        attempt_id,
                        e
                    );
                } else {
                    tracing::info!(
                        "Marked externally deleted worktree as deleted for attempt {} (path: {})",
                        attempt_id,
                        worktree_path
                    );
                }
            }
        }
        Ok(())
    }

    /// Find and delete orphaned worktrees that don't correspond to any task attempts
    async fn cleanup_orphaned_worktrees(&self) {
        // Check if orphan cleanup is disabled via environment variable
        if std::env::var("DISABLE_WORKTREE_ORPHAN_CLEANUP").is_ok() {
            tracing::debug!(
                "Orphan worktree cleanup is disabled via DISABLE_WORKTREE_ORPHAN_CLEANUP environment variable"
            );
            return;
        }
        let worktree_base_dir = WorktreeManager::get_worktree_base_dir();
        if !worktree_base_dir.exists() {
            tracing::debug!(
                "Worktree base directory {} does not exist, skipping orphan cleanup",
                worktree_base_dir.display()
            );
            return;
        }
        let entries = match std::fs::read_dir(&worktree_base_dir) {
            Ok(entries) => entries,
            Err(e) => {
                tracing::error!(
                    "Failed to read worktree base directory {}: {}",
                    worktree_base_dir.display(),
                    e
                );
                return;
            }
        };
        for entry in entries {
            let entry = match entry {
                Ok(entry) => entry,
                Err(e) => {
                    tracing::warn!("Failed to read directory entry: {}", e);
                    continue;
                }
            };
            let path = entry.path();
            // Only process directories
            if !path.is_dir() {
                continue;
            }

            let worktree_path_str = path.to_string_lossy().to_string();
            if let Ok(false) =
                TaskAttempt::container_ref_exists(&self.db().pool, &worktree_path_str).await
            {
                // This is an orphaned worktree - delete it
                tracing::info!("Found orphaned worktree: {}", worktree_path_str);
                if let Err(e) = WorktreeManager::cleanup_worktree(&path, None).await {
                    tracing::error!(
                        "Failed to remove orphaned worktree {}: {}",
                        worktree_path_str,
                        e
                    );
                } else {
                    tracing::info!(
                        "Successfully removed orphaned worktree: {}",
                        worktree_path_str
                    );
                }
            }
        }
    }

    pub async fn cleanup_expired_attempt(
        db: &DBService,
        attempt_id: Uuid,
        worktree_path: PathBuf,
        git_repo_path: PathBuf,
    ) -> Result<(), DeploymentError> {
        WorktreeManager::cleanup_worktree(&worktree_path, Some(&git_repo_path)).await?;
        // Mark worktree as deleted in database after successful cleanup
        TaskAttempt::mark_worktree_deleted(&db.pool, attempt_id).await?;
        tracing::info!("Successfully marked worktree as deleted for attempt {attempt_id}",);
        Ok(())
    }

    pub async fn cleanup_expired_attempts(db: &DBService) -> Result<(), DeploymentError> {
        let expired_attempts = TaskAttempt::find_expired_for_cleanup(&db.pool).await?;
        if expired_attempts.is_empty() {
            tracing::debug!("No expired worktrees found");
            return Ok(());
        }
        tracing::info!(
            "Found {} expired worktrees to clean up",
            expired_attempts.len()
        );
        for (attempt_id, worktree_path, git_repo_path) in expired_attempts {
            Self::cleanup_expired_attempt(
                db,
                attempt_id,
                PathBuf::from(worktree_path),
                PathBuf::from(git_repo_path),
            )
            .await
            .unwrap_or_else(|e| {
                tracing::error!("Failed to clean up expired attempt {attempt_id}: {e}",);
            });
        }
        Ok(())
    }

    pub async fn spawn_worktree_cleanup(&self) {
        let db = self.db.clone();
        let mut cleanup_interval = tokio::time::interval(tokio::time::Duration::from_secs(1800)); // 30 minutes
        self.cleanup_orphaned_worktrees().await;
        tokio::spawn(async move {
            loop {
                cleanup_interval.tick().await;
                tracing::info!("Starting periodic worktree cleanup...");
                Self::check_externally_deleted_worktrees(&db)
                    .await
                    .unwrap_or_else(|e| {
                        tracing::error!("Failed to check externally deleted worktrees: {}", e);
                    });
                Self::cleanup_expired_attempts(&db)
                    .await
                    .unwrap_or_else(|e| {
                        tracing::error!("Failed to clean up expired worktree attempts: {}", e)
                    });
            }
        });
    }

    /// Spawn a background task that polls the child process for completion and
    /// cleans up the execution entry when it exits.
    pub fn spawn_exit_monitor(
        &self,
        exec_id: &Uuid,
        exit_signal: Option<tokio::sync::oneshot::Receiver<()>>,
    ) -> JoinHandle<()> {
        let exec_id = *exec_id;
        let child_store = self.child_store.clone();
        let msg_stores = self.msg_stores.clone();
        let db = self.db.clone();
        let config = self.config.clone();
        let container = self.clone();
        let analytics = self.analytics.clone();

        let mut process_exit_rx = self.spawn_os_exit_watcher(exec_id);

        tokio::spawn(async move {
            let mut exit_signal_future = exit_signal
                .map(|rx| rx.map(|_| ()).boxed()) // wait for signal
                .unwrap_or_else(|| std::future::pending::<()>().boxed()); // no signal, stall forever

            let status_result: std::io::Result<std::process::ExitStatus>;

            // Wait for process to exit, or exit signal from executor
            tokio::select! {
                // Exit signal.
                // Some coding agent processes do not automatically exit after processing the user request; instead the executor
                // signals when processing has finished to gracefully kill the process.
                _ = &mut exit_signal_future => {
                    // Executor signaled completion: kill group and remember to force Completed(0)
                    if let Some(child_lock) = child_store.read().await.get(&exec_id).cloned() {
                        let mut child = child_lock.write().await ;
                        if let Err(err) = command::kill_process_group(&mut child).await {
                            tracing::error!("Failed to kill process group after exit signal: {} {}", exec_id, err);
                        }
                    }
                    status_result = Ok(success_exit_status());
                }
                // Process exit
                exit_status_result = &mut process_exit_rx => {
                    status_result = exit_status_result.unwrap_or_else(|e| Err(std::io::Error::other(e)));
                }
            }

            let (exit_code, status) = match status_result {
                Ok(exit_status) => {
                    let code = exit_status.code().unwrap_or(-1) as i64;
                    let status = if exit_status.success() {
                        ExecutionProcessStatus::Completed
                    } else {
                        ExecutionProcessStatus::Failed
                    };
                    (Some(code), status)
                }
                Err(_) => (None, ExecutionProcessStatus::Failed),
            };

            if !ExecutionProcess::was_stopped(&db.pool, exec_id).await
                && let Err(e) =
                    ExecutionProcess::update_completion(&db.pool, exec_id, status, exit_code).await
            {
                tracing::error!("Failed to update execution process completion: {}", e);
            }

            if let Ok(ctx) = ExecutionProcess::load_context(&db.pool, exec_id).await {
                // Update executor session summary if available
                if let Err(e) = container.update_executor_session_summary(&exec_id).await {
                    tracing::warn!("Failed to update executor session summary: {}", e);
                }

                let success = matches!(
                    ctx.execution_process.status,
                    ExecutionProcessStatus::Completed
                ) && exit_code == Some(0);

                let cleanup_done = matches!(
                    ctx.execution_process.run_reason,
                    ExecutionProcessRunReason::CleanupScript
                ) && !matches!(
                    ctx.execution_process.status,
                    ExecutionProcessStatus::Running
                );

                if success || cleanup_done {
                    // Commit changes (if any) and get feedback about whether changes were made
                    let changes_committed = match container.try_commit_changes(&ctx).await {
                        Ok(committed) => committed,
                        Err(e) => {
                            tracing::error!("Failed to commit changes after execution: {}", e);
                            // Treat commit failures as if changes were made to be safe
                            true
                        }
                    };

                    let should_start_next = if matches!(
                        ctx.execution_process.run_reason,
                        ExecutionProcessRunReason::CodingAgent
                    ) {
                        changes_committed
                    } else {
                        true
                    };

                    if should_start_next {
                        // If the process exited successfully, start the next action
                        if let Err(e) = container.try_start_next_action(&ctx).await {
                            tracing::error!("Failed to start next action after completion: {}", e);
                        }
                    } else {
                        tracing::info!(
                            "Skipping cleanup script for task attempt {} - no changes made by coding agent",
                            ctx.task_attempt.id
                        );

                        // Manually finalize task since we're bypassing normal execution flow
                        Self::finalize_task(&db, &config, &ctx).await;
                    }
                }

                if Self::should_finalize(&ctx) {
                    Self::finalize_task(&db, &config, &ctx).await;
                    // After finalization, check if a queued follow-up exists and start it
                    if let Err(e) = container.try_consume_queued_followup(&ctx).await {
                        tracing::error!(
                            "Failed to start queued follow-up for attempt {}: {}",
                            ctx.task_attempt.id,
                            e
                        );
                    }
                }

                // Fire analytics event when CodingAgent execution has finished
                if config.read().await.analytics_enabled == Some(true)
                    && matches!(
                        &ctx.execution_process.run_reason,
                        ExecutionProcessRunReason::CodingAgent
                    )
                    && let Some(analytics) = &analytics
                {
                    analytics.analytics_service.track_event(&analytics.user_id, "task_attempt_finished", Some(json!({
                        "task_id": ctx.task.id.to_string(),
                        "project_id": ctx.task.project_id.to_string(),
                        "attempt_id": ctx.task_attempt.id.to_string(),
                        "execution_success": matches!(ctx.execution_process.status, ExecutionProcessStatus::Completed),
                        "exit_code": ctx.execution_process.exit_code,
                    })));
                }
            }

            // Now that commit/next-action/finalization steps for this process are complete,
            // capture the HEAD OID as the definitive "after" state (best-effort).
            if let Ok(ctx) = ExecutionProcess::load_context(&db.pool, exec_id).await {
                let worktree_dir = container.task_attempt_to_current_dir(&ctx.task_attempt);
                if let Ok(head) = container.git().get_head_info(&worktree_dir)
                    && let Err(e) =
                        ExecutionProcess::update_after_head_commit(&db.pool, exec_id, &head.oid)
                            .await
                {
                    tracing::warn!("Failed to update after_head_commit for {}: {}", exec_id, e);
                }
            }

            // Cleanup msg store
            if let Some(msg_arc) = msg_stores.write().await.remove(&exec_id) {
                msg_arc.push_finished();
                tokio::time::sleep(Duration::from_millis(50)).await; // Wait for the finish message to propogate
                match Arc::try_unwrap(msg_arc) {
                    Ok(inner) => drop(inner),
                    Err(arc) => tracing::error!(
                        "There are still {} strong Arcs to MsgStore for {}",
                        Arc::strong_count(&arc),
                        exec_id
                    ),
                }
            }

            // Cleanup child handle
            child_store.write().await.remove(&exec_id);
        })
    }

    pub fn spawn_os_exit_watcher(
        &self,
        exec_id: Uuid,
    ) -> tokio::sync::oneshot::Receiver<std::io::Result<std::process::ExitStatus>> {
        let (tx, rx) = tokio::sync::oneshot::channel::<std::io::Result<std::process::ExitStatus>>();
        let child_store = self.child_store.clone();
        tokio::spawn(async move {
            loop {
                let child_lock = {
                    let map = child_store.read().await;
                    map.get(&exec_id).cloned()
                };
                if let Some(child_lock) = child_lock {
                    let mut child_handler = child_lock.write().await;
                    match child_handler.try_wait() {
                        Ok(Some(status)) => {
                            let _ = tx.send(Ok(status));
                            break;
                        }
                        Ok(None) => {}
                        Err(e) => {
                            let _ = tx.send(Err(e));
                            break;
                        }
                    }
                } else {
                    let _ = tx.send(Err(io::Error::other(format!(
                        "Child handle missing for {exec_id}"
                    ))));
                    break;
                }
                tokio::time::sleep(Duration::from_millis(250)).await;
            }
        });
        rx
    }

    pub fn dir_name_from_task_attempt(attempt_id: &Uuid, task_title: &str) -> String {
        let task_title_id = git_branch_id(task_title);
        format!("{}-{}", short_uuid(attempt_id), task_title_id)
    }

    fn repo_worktree_suffix(repo: &ProjectRepository) -> String {
        let slug = git_branch_id(&repo.name);
        let suffix = short_uuid(&repo.id);

        if slug.is_empty() {
            format!("repo-{suffix}")
        } else {
            format!("{slug}-{suffix}")
        }
    }

    async fn track_child_msgs_in_store(&self, id: Uuid, child: &mut AsyncGroupChild) {
        let store = Arc::new(MsgStore::new());

        let out = child.inner().stdout.take().expect("no stdout");
        let err = child.inner().stderr.take().expect("no stderr");

        // Map stdout bytes -> LogMsg::Stdout
        let out = ReaderStream::new(out)
            .map_ok(|chunk| LogMsg::Stdout(String::from_utf8_lossy(&chunk).into_owned()));

        // Map stderr bytes -> LogMsg::Stderr
        let err = ReaderStream::new(err)
            .map_ok(|chunk| LogMsg::Stderr(String::from_utf8_lossy(&chunk).into_owned()));

        // If you have a JSON Patch source, map it to LogMsg::JsonPatch too, then select all three.

        // Merge and forward into the store
        let merged = select(out, err); // Stream<Item = Result<LogMsg, io::Error>>
        let debounced = utils::stream_ext::debounce_logs(merged);
        store.clone().spawn_forwarder(debounced);

        let mut map = self.msg_stores().write().await;
        map.insert(id, store);
    }

    /// Get the worktree path for a task attempt
    #[allow(dead_code)]
    async fn get_worktree_path(
        &self,
        task_attempt: &TaskAttempt,
    ) -> Result<PathBuf, ContainerError> {
        let container_ref = self.ensure_container_exists(task_attempt).await?;
        let worktree_dir = PathBuf::from(&container_ref);

        if !worktree_dir.exists() {
            return Err(ContainerError::Other(anyhow!(
                "Worktree directory not found"
            )));
        }

        Ok(worktree_dir)
    }
    /// Get the project repository path for a task attempt
    /// Create a diff log stream for merged attempts (never changes) for WebSocket
    fn create_merged_diff_stream(
        &self,
        project_repo_path: &Path,
        merge_commit_id: &str,
        stats_only: bool,
        repository_filter: Option<Uuid>,
        repo_lookup: Arc<RepositoryLookup>,
    ) -> Result<DiffStreamWithWatcher, ContainerError> {
        let diffs = self.git().get_diffs(
            DiffTarget::Commit {
                repo_path: project_repo_path,
                commit_sha: merge_commit_id,
            },
            None,
        )?;

        let cum = Arc::new(AtomicUsize::new(0));
        let mut filtered_diffs = Vec::new();
        for mut diff in diffs {
            let repo_match = repo_lookup.annotate_diff(&mut diff);
            if let Some(filter) = repository_filter {
                if repo_match != Some(filter) {
                    continue;
                }
            }

            Self::apply_stream_omit_policy(&mut diff, &cum, stats_only);
            filtered_diffs.push(diff);
        }

        let stream = futures::stream::iter(filtered_diffs.into_iter().map(|diff| {
            let entry_index = GitService::diff_path(&diff);
            let patch =
                ConversationPatch::add_diff(escape_json_pointer_segment(&entry_index), diff);
            Ok::<_, std::io::Error>(LogMsg::JsonPatch(patch))
        }))
        .chain(futures::stream::once(async {
            Ok::<_, std::io::Error>(LogMsg::Finished)
        }))
        .boxed();

        Ok(DiffStreamWithWatcher {
            stream,
            _watcher: None, // Merged diffs are static, no watcher needed
        })
    }

    /// Create a live diff log stream for ongoing attempts for WebSocket
    /// Returns a stream that owns the filesystem watcher - when dropped, watcher is cleaned up
    async fn create_live_diff_stream(
        &self,
        worktree_path: &Path,
        base_commit: &Commit,
        stats_only: bool,
        repository_filter: Option<Uuid>,
        repo_lookup: Arc<RepositoryLookup>,
    ) -> Result<DiffStreamWithWatcher, ContainerError> {
        // Get initial snapshot
        let git_service = self.git().clone();
        let initial_diffs = git_service.get_diffs(
            DiffTarget::Worktree {
                worktree_path,
                base_commit,
            },
            None,
        )?;

        let cumulative = Arc::new(AtomicUsize::new(0));
        let full_sent = Arc::new(std::sync::RwLock::new(HashSet::<String>::new()));
        let mut initial_diffs_vec = Vec::new();
        for mut diff in initial_diffs {
            let repo_match = repo_lookup.annotate_diff(&mut diff);
            if let Some(filter) = repository_filter {
                if repo_match != Some(filter) {
                    continue;
                }
            }

            Self::apply_stream_omit_policy(&mut diff, &cumulative, stats_only);
            initial_diffs_vec.push(diff);
        }

        // Record which paths were sent with full content
        {
            let mut guard = full_sent.write().unwrap();
            for d in &initial_diffs_vec {
                if !d.content_omitted {
                    let p = GitService::diff_path(d);
                    guard.insert(p);
                }
            }
        }

        let initial_stream = futures::stream::iter(initial_diffs_vec.into_iter().map(|diff| {
            let entry_index = GitService::diff_path(&diff);
            let patch =
                ConversationPatch::add_diff(escape_json_pointer_segment(&entry_index), diff);
            Ok::<_, std::io::Error>(LogMsg::JsonPatch(patch))
        }))
        .boxed();

        // Create live update stream
        let worktree_path = worktree_path.to_path_buf();
        let base_commit = base_commit.clone();
        let worktree_path_for_spawn = worktree_path.clone();
        let watcher_result = tokio::task::spawn_blocking(move || {
            filesystem_watcher::async_watcher(worktree_path_for_spawn)
        })
        .await
        .map_err(|e| io::Error::other(format!("Failed to spawn watcher setup: {e}")))?;
        let (debouncer, mut rx, canonical_worktree_path) =
            watcher_result.map_err(|e| io::Error::other(e.to_string()))?;

        let live_stream = {
            let git_service = git_service.clone();
            let cumulative = Arc::clone(&cumulative);
            let full_sent = Arc::clone(&full_sent);
            let repo_lookup = Arc::clone(&repo_lookup);

            try_stream! {
                while let Some(result) = rx.next().await {
                    match result {
                        Ok(events) => {
                            let changed_paths = Self::extract_changed_paths(&events, &canonical_worktree_path, &worktree_path);

                            if !changed_paths.is_empty() {
                                for msg in Self::process_file_changes(
                                    &git_service,
                                    &worktree_path,
                                    &base_commit,
                                    &changed_paths,
                                    &cumulative,
                                    &full_sent,
                                    stats_only,
                                    repo_lookup.as_ref(),
                                    repository_filter,
                                ).map_err(|e| {
                                    tracing::error!("Error processing file changes: {}", e);
                                    io::Error::other(e.to_string())
                                })? {
                                    yield msg;
                                }
                            }
                        }
                        Err(errors) => {
                            let error_msg = errors.iter()
                                .map(|e| e.to_string())
                                .collect::<Vec<_>>()
                                .join("; ");
                            tracing::error!("Filesystem watcher error: {}", error_msg);
                            Err(io::Error::other(error_msg))?;
                        }
                    }
                }
            }
        }.boxed();

        let combined_stream = initial_stream.chain(live_stream).boxed();

        Ok(DiffStreamWithWatcher {
            stream: combined_stream,
            _watcher: Some(debouncer),
        })
    }

    /// Extract changed file paths from filesystem events
    fn extract_changed_paths(
        events: &[DebouncedEvent],
        canonical_worktree_path: &Path,
        worktree_path: &Path,
    ) -> Vec<String> {
        events
            .iter()
            .flat_map(|event| &event.paths)
            .filter_map(|path| {
                path.strip_prefix(canonical_worktree_path)
                    .or_else(|_| path.strip_prefix(worktree_path))
                    .ok()
                    .map(|p| p.to_string_lossy().replace('\\', "/"))
            })
            .filter(|s| !s.is_empty())
            .collect()
    }

    /// Process file changes and generate diff messages (for WS)
    fn process_file_changes(
        git_service: &GitService,
        worktree_path: &Path,
        base_commit: &Commit,
        changed_paths: &[String],
        cumulative_bytes: &Arc<AtomicUsize>,
        full_sent_paths: &Arc<std::sync::RwLock<HashSet<String>>>,
        stats_only: bool,
        repo_lookup: &RepositoryLookup,
        repository_filter: Option<Uuid>,
    ) -> Result<Vec<LogMsg>, ContainerError> {
        let path_filter: Vec<&str> = changed_paths.iter().map(|s| s.as_str()).collect();

        let current_diffs = git_service.get_diffs(
            DiffTarget::Worktree {
                worktree_path,
                base_commit,
            },
            Some(&path_filter),
        )?;

        let mut msgs = Vec::new();
        let mut files_with_diffs = HashSet::new();

        // Add/update files that have diffs
        for mut diff in current_diffs {
            let repo_match = repo_lookup.annotate_diff(&mut diff);
            if let Some(filter) = repository_filter {
                if repo_match != Some(filter) {
                    continue;
                }
            }

            let file_path = GitService::diff_path(&diff);
            files_with_diffs.insert(file_path.clone());
            // Apply stream-level omit policy (affects contents and stats)
            Self::apply_stream_omit_policy(&mut diff, cumulative_bytes, stats_only);

            if diff.content_omitted {
                if full_sent_paths.read().unwrap().contains(&file_path) {
                    continue;
                }
            } else {
                let mut guard = full_sent_paths.write().unwrap();
                guard.insert(file_path.clone());
            }

            let patch = ConversationPatch::add_diff(escape_json_pointer_segment(&file_path), diff);
            msgs.push(LogMsg::JsonPatch(patch));
        }

        // Remove files that changed but no longer have diffs
        for changed_path in changed_paths {
            if let Some(filter) = repository_filter {
                let repo_match = repo_lookup.match_path(changed_path).map(|info| info.id);
                if repo_match != Some(filter) {
                    continue;
                }
            }

            if !files_with_diffs.contains(changed_path) {
                let patch =
                    ConversationPatch::remove_diff(escape_json_pointer_segment(changed_path));
                msgs.push(LogMsg::JsonPatch(patch));
            }
        }

        Ok(msgs)
    }
}

fn repo_env_prefix(repo: &ProjectRepository) -> String {
    let base = git_branch_id(&repo.name);
    let suffix = short_uuid(&repo.id);
    let slug = if base.is_empty() {
        format!("repo-{}", suffix)
    } else {
        format!("{base}-{suffix}")
    };

    slug.replace('-', "_").to_uppercase()
}

fn compute_repository_env_map(
    task_attempt: &TaskAttempt,
    project: &Project,
    repositories: &[ProjectRepository],
    attempt_map: &HashMap<Uuid, TaskAttemptRepository>,
) -> HashMap<String, String> {
    let mut env = HashMap::new();

    if repositories.is_empty() {
        let prefix = "PRIMARY".to_string();
        let path = task_attempt
            .container_ref
            .clone()
            .unwrap_or_else(|| project.git_repo_path.to_string_lossy().to_string());

        env.insert("VIBE_REPOSITORY_COUNT".into(), "1".into());
        env.insert("VIBE_REPOSITORIES".into(), prefix.clone());
        env.insert(format!("VIBE_REPO_{}_PATH", prefix), path.clone());
        env.insert(format!("VIBE_REPO_{}_ROOT", prefix), String::new());
        env.insert(
            format!("VIBE_REPO_{}_BRANCH", prefix),
            task_attempt.branch.clone(),
        );
<<<<<<< HEAD
        env.insert(
            format!("VIBE_REPO_{}_BASE_BRANCH", prefix),
            task_attempt.target_branch.clone(),
        );
=======
>>>>>>> 60cfa9fe
        env.insert(format!("VIBE_REPO_{}_NAME", prefix), project.name.clone());
        env.insert(format!("VIBE_REPO_{}_IS_PRIMARY", prefix), "1".into());
        env.insert("VIBE_PRIMARY_REPO_PREFIX".into(), prefix.clone());
        env.insert("VIBE_PRIMARY_REPO_PATH".into(), path);
        env.insert("VIBE_PRIMARY_REPO_ROOT".into(), String::new());
        env.insert("VIBE_PRIMARY_REPO_NAME".into(), project.name.clone());
        env.insert(
            "VIBE_PRIMARY_REPO_BRANCH".into(),
            task_attempt.branch.clone(),
        );
<<<<<<< HEAD
        env.insert(
            "VIBE_PRIMARY_REPO_BASE_BRANCH".into(),
            task_attempt.target_branch.clone(),
        );
=======
>>>>>>> 60cfa9fe

        return env;
    }

    let mut prefixes = Vec::with_capacity(repositories.len());
    let mut primary_prefix: Option<String> = None;

    for repo in repositories {
        let prefix = repo_env_prefix(repo);
        let attempt_entry = attempt_map.get(&repo.id);

        let repo_path = if repo.is_primary {
            task_attempt
                .container_ref
                .clone()
                .or_else(|| attempt_entry.and_then(|entry| entry.container_ref.clone()))
                .unwrap_or_else(|| repo.git_repo_path.to_string_lossy().to_string())
        } else {
            attempt_entry
                .and_then(|entry| entry.container_ref.clone())
                .unwrap_or_else(|| repo.git_repo_path.to_string_lossy().to_string())
        };

        let branch = attempt_entry
            .and_then(|entry| entry.branch.clone())
            .or_else(|| {
                if repo.is_primary {
                    Some(task_attempt.branch.clone())
                } else {
                    None
                }
            })
            .unwrap_or_default();

<<<<<<< HEAD
        let base_branch = attempt_entry
            .and_then(|entry| entry.base_branch.clone())
            .unwrap_or_else(|| task_attempt.target_branch.clone());

        env.insert(format!("VIBE_REPO_{}_PATH", prefix), repo_path.clone());
        env.insert(format!("VIBE_REPO_{}_ROOT", prefix), repo.root_path.clone());
        env.insert(format!("VIBE_REPO_{}_BRANCH", prefix), branch);
        env.insert(
            format!("VIBE_REPO_{}_BASE_BRANCH", prefix),
            base_branch.clone(),
        );
=======
        env.insert(format!("VIBE_REPO_{}_PATH", prefix), repo_path.clone());
        env.insert(format!("VIBE_REPO_{}_ROOT", prefix), repo.root_path.clone());
        env.insert(format!("VIBE_REPO_{}_BRANCH", prefix), branch);
>>>>>>> 60cfa9fe
        env.insert(format!("VIBE_REPO_{}_NAME", prefix), repo.name.clone());
        env.insert(
            format!("VIBE_REPO_{}_IS_PRIMARY", prefix),
            if repo.is_primary {
                "1".to_string()
            } else {
                "0".to_string()
            },
        );

        if repo.is_primary {
            primary_prefix = Some(prefix.clone());
            env.insert("VIBE_PRIMARY_REPO_PATH".into(), repo_path);
            env.insert("VIBE_PRIMARY_REPO_ROOT".into(), repo.root_path.clone());
            env.insert("VIBE_PRIMARY_REPO_PREFIX".into(), prefix.clone());
            env.insert("VIBE_PRIMARY_REPO_NAME".into(), repo.name.clone());
            let primary_branch = attempt_entry
                .and_then(|entry| entry.branch.clone())
                .unwrap_or_else(|| task_attempt.branch.clone());
            env.insert("VIBE_PRIMARY_REPO_BRANCH".into(), primary_branch);
<<<<<<< HEAD
            env.insert("VIBE_PRIMARY_REPO_BASE_BRANCH".into(), base_branch.clone());
=======
>>>>>>> 60cfa9fe
        }

        prefixes.push(prefix);
    }

    env.insert(
        "VIBE_REPOSITORY_COUNT".into(),
        repositories.len().to_string(),
    );
    env.insert("VIBE_REPOSITORIES".into(), prefixes.join(","));

    if let Some(primary_prefix) = primary_prefix.clone() {
        env.entry("VIBE_PRIMARY_REPO_PREFIX".into())
            .or_insert(primary_prefix);
    } else if let Some(first) = prefixes.first() {
        env.entry("VIBE_PRIMARY_REPO_PREFIX".into())
            .or_insert(first.clone());
    }

    if !env.contains_key("VIBE_PRIMARY_REPO_PATH") {
        let fallback_path = task_attempt
            .container_ref
            .clone()
            .unwrap_or_else(|| project.git_repo_path.to_string_lossy().to_string());
        env.insert("VIBE_PRIMARY_REPO_PATH".into(), fallback_path);
    }

    if !env.contains_key("VIBE_PRIMARY_REPO_ROOT") {
        env.insert("VIBE_PRIMARY_REPO_ROOT".into(), String::new());
    }

    if !env.contains_key("VIBE_PRIMARY_REPO_NAME") && !repositories.is_empty() {
        env.insert(
            "VIBE_PRIMARY_REPO_NAME".into(),
            repositories[0].name.clone(),
        );
    }

    if !env.contains_key("VIBE_PRIMARY_REPO_BRANCH") {
        env.insert(
            "VIBE_PRIMARY_REPO_BRANCH".into(),
            task_attempt.branch.clone(),
        );
    }

<<<<<<< HEAD
    if !env.contains_key("VIBE_PRIMARY_REPO_BASE_BRANCH") {
        env.insert(
            "VIBE_PRIMARY_REPO_BASE_BRANCH".into(),
            task_attempt.target_branch.clone(),
        );
    }

    env
}

impl LocalContainerService {
    async fn ensure_repository_container(
        &self,
        task_attempt: &TaskAttempt,
        task: &Task,
        repo: &ProjectRepository,
        attempt_entry: Option<&TaskAttemptRepository>,
    ) -> Result<(String, String), ContainerError> {
        let worktree_dir_name =
            LocalContainerService::dir_name_from_task_attempt(&task_attempt.id, &task.title);
        let base_worktree_dir = WorktreeManager::get_worktree_base_dir();

        let branch_to_use = attempt_entry
            .and_then(|entry| entry.branch.clone())
            .map(|b| b.trim().to_string())
            .filter(|b| !b.is_empty())
            .unwrap_or_else(|| task_attempt.branch.clone());

        let mut base_branch_to_use = attempt_entry
            .and_then(|entry| entry.base_branch.clone())
            .map(|b| b.trim().to_string())
            .filter(|b| !b.is_empty())
            .unwrap_or_else(|| task_attempt.target_branch.clone());

        let github_token = {
            let cfg = self.config.read().await;
            cfg.github.token()
        };

        let default_path = if repo.is_primary {
            base_worktree_dir.join(&worktree_dir_name)
        } else {
            let suffix = Self::repo_worktree_suffix(repo);
            base_worktree_dir.join(format!("{worktree_dir_name}--{suffix}"))
        };

        let entry_is_primary = attempt_entry
            .map(|entry| entry.is_primary)
            .unwrap_or(repo.is_primary);

        let path_string = attempt_entry
            .and_then(|entry| entry.container_ref.clone())
            .or_else(|| {
                entry_is_primary
                    .then(|| task_attempt.container_ref.clone())
                    .flatten()
            })
            .unwrap_or_else(|| default_path.to_string_lossy().to_string());

        let worktree_path = PathBuf::from(&path_string);

        let should_fetch_remote_base =
            if let Some((remote_name, _)) = base_branch_to_use.split_once('/') {
                self.git()
                    .remote_exists(&repo.git_repo_path, remote_name)
                    .map_err(ContainerError::from)?
            } else {
                false
            };

        if should_fetch_remote_base {
            match self.git().ensure_remote_branch(
                &repo.git_repo_path,
                &base_branch_to_use,
                github_token.as_deref(),
            ) {
                Ok(true) => {}
                Ok(false) => {
                    tracing::warn!(
                        "Remote base branch '{}' not found for repository '{}'; falling back to target branch '{}'",
                        base_branch_to_use,
                        repo.name,
                        task_attempt.target_branch
                    );
                    base_branch_to_use = task_attempt.target_branch.clone();
                }
                Err(err) => return Err(err.into()),
            }
        }

        let branch_exists = self
            .git()
            .branch_exists(&repo.git_repo_path, &branch_to_use)?;

        if branch_exists {
            if let Err(err) = WorktreeManager::ensure_worktree_exists(
                &repo.git_repo_path,
                &branch_to_use,
                &worktree_path,
            )
            .await
            {
                match err {
                    WorktreeError::BranchNotFound(_) => {
                        WorktreeManager::create_worktree(
                            &repo.git_repo_path,
                            &branch_to_use,
                            &worktree_path,
                            &base_branch_to_use,
                            true,
                        )
                        .await?;
                    }
                    WorktreeError::GitCli(ref msg)
                        if msg.contains("invalid reference")
                            || msg.contains("unknown revision") =>
                    {
                        WorktreeManager::create_worktree(
                            &repo.git_repo_path,
                            &branch_to_use,
                            &worktree_path,
                            &base_branch_to_use,
                            true,
                        )
                        .await?;
                    }
                    other => {
                        return Err(other.into());
                    }
                }
            }
        } else {
            WorktreeManager::create_worktree(
                &repo.git_repo_path,
                &branch_to_use,
                &worktree_path,
                &base_branch_to_use,
                true,
            )
            .await?;
        }

        if entry_is_primary
            && task_attempt
                .container_ref
                .as_deref()
                .map(|existing| existing != path_string.as_str())
                .unwrap_or(true)
        {
            TaskAttempt::update_container_ref(&self.db.pool, task_attempt.id, &path_string).await?;
        }

        TaskAttemptRepository::upsert_container_ref(
            &self.db.pool,
            task_attempt.id,
            repo.id,
            entry_is_primary,
            Some(path_string.as_str()),
        )
        .await?;

        TaskAttemptRepository::upsert_branch(
            &self.db.pool,
            task_attempt.id,
            repo.id,
            entry_is_primary,
            Some(branch_to_use.as_str()),
            Some(base_branch_to_use.as_str()),
        )
        .await?;

        Ok((path_string, branch_to_use))
    }
}

=======
    env
}

>>>>>>> 60cfa9fe
#[cfg(test)]
mod tests {
    use super::*;
    use chrono::Utc;
    use std::{collections::HashMap, path::PathBuf};

    fn make_project(name: &str, path: &str) -> Project {
        let now = Utc::now();
        Project {
            id: Uuid::new_v4(),
            name: name.to_string(),
            git_repo_path: PathBuf::from(path),
            setup_script: None,
            dev_script: None,
            cleanup_script: None,
            copy_files: None,
            created_at: now,
            updated_at: now,
        }
    }

    fn make_task_attempt(
        project_task_id: Uuid,
        container: Option<&str>,
        branch: &str,
    ) -> TaskAttempt {
        let now = Utc::now();
        TaskAttempt {
            id: Uuid::new_v4(),
            task_id: project_task_id,
            container_ref: container.map(|p| p.to_string()),
            branch: branch.to_string(),
            target_branch: "main".to_string(),
            executor: "CLAUDE_CODE".to_string(),
            worktree_deleted: false,
            setup_completed_at: None,
            created_at: now,
            updated_at: now,
        }
    }

    fn make_repository(
        project_id: Uuid,
        name: &str,
        path: &str,
        root: &str,
        is_primary: bool,
    ) -> ProjectRepository {
        let now = Utc::now();
        ProjectRepository {
            id: Uuid::new_v4(),
            project_id,
            name: name.to_string(),
            git_repo_path: PathBuf::from(path),
            root_path: root.to_string(),
            is_primary,
            created_at: now,
            updated_at: now,
        }
    }

    fn make_attempt_repo(
        task_attempt_id: Uuid,
        project_repository_id: Uuid,
        container: Option<&str>,
        branch: Option<&str>,
<<<<<<< HEAD
        base_branch: Option<&str>,
=======
>>>>>>> 60cfa9fe
        is_primary: bool,
    ) -> TaskAttemptRepository {
        let now = Utc::now();
        TaskAttemptRepository {
            id: Uuid::new_v4(),
            task_attempt_id,
            project_repository_id,
            is_primary,
            container_ref: container.map(|p| p.to_string()),
            branch: branch.map(|b| b.to_string()),
<<<<<<< HEAD
            base_branch: base_branch.map(|b| b.to_string()),
=======
>>>>>>> 60cfa9fe
            created_at: now,
            updated_at: now,
        }
    }

    #[test]
    fn compute_env_single_repository() {
        let project = make_project("App", "/tmp/app");
        let task_attempt =
            make_task_attempt(Uuid::new_v4(), Some("/tmp/worktrees/app"), "feature/app");
        let repo = make_repository(project.id, "App", "/tmp/app", "", true);

        let env =
            compute_repository_env_map(&task_attempt, &project, &[repo.clone()], &HashMap::new());

        let prefix = repo_env_prefix(&repo);
        assert_eq!(env.get("VIBE_REPOSITORY_COUNT"), Some(&"1".to_string()));
        assert_eq!(env.get("VIBE_REPOSITORIES"), Some(&prefix));
        assert_eq!(
            env.get(&format!("VIBE_REPO_{}_PATH", prefix)),
            Some(&"/tmp/worktrees/app".to_string())
        );
        assert_eq!(
            env.get(&format!("VIBE_REPO_{}_IS_PRIMARY", prefix)),
            Some(&"1".to_string())
        );
        assert_eq!(
            env.get("VIBE_PRIMARY_REPO_PATH"),
            Some(&"/tmp/worktrees/app".to_string())
        );
        assert_eq!(env.get("VIBE_PRIMARY_REPO_ROOT"), Some(&String::new()));
        assert_eq!(
            env.get("VIBE_PRIMARY_REPO_BRANCH"),
            Some(&"feature/app".to_string())
        );
<<<<<<< HEAD
        assert_eq!(
            env.get("VIBE_PRIMARY_REPO_BASE_BRANCH"),
            Some(&"main".to_string())
        );
=======
>>>>>>> 60cfa9fe
    }

    #[test]
    fn compute_env_multiple_repositories() {
        let project = make_project("Suite", "/tmp/suite");
        let task_attempt =
            make_task_attempt(Uuid::new_v4(), Some("/tmp/worktrees/suite"), "feature/main");

        let primary_repo = make_repository(project.id, "Suite", "/tmp/suite", "", true);
        let secondary_repo = make_repository(project.id, "Docs", "/tmp/suite", "docs", false);

        let mut attempt_map = HashMap::new();
        attempt_map.insert(
            primary_repo.id,
            make_attempt_repo(
                task_attempt.id,
                primary_repo.id,
                Some("/tmp/worktrees/suite"),
                Some("feature/main"),
<<<<<<< HEAD
                Some("main"),
=======
>>>>>>> 60cfa9fe
                true,
            ),
        );
        attempt_map.insert(
            secondary_repo.id,
            make_attempt_repo(
                task_attempt.id,
                secondary_repo.id,
                Some("/tmp/worktrees/docs"),
                Some("docs-update"),
<<<<<<< HEAD
                Some("docs"),
=======
>>>>>>> 60cfa9fe
                false,
            ),
        );

        let env = compute_repository_env_map(
            &task_attempt,
            &project,
            &[primary_repo.clone(), secondary_repo.clone()],
            &attempt_map,
        );

        let primary_prefix = repo_env_prefix(&primary_repo);
        let secondary_prefix = repo_env_prefix(&secondary_repo);
        assert_eq!(env.get("VIBE_REPOSITORY_COUNT"), Some(&"2".to_string()));
        assert_eq!(
            env.get("VIBE_REPOSITORIES"),
            Some(&format!("{},{}", primary_prefix, secondary_prefix))
        );
        assert_eq!(
            env.get(&format!("VIBE_REPO_{}_PATH", secondary_prefix)),
            Some(&"/tmp/worktrees/docs".to_string())
        );
        assert_eq!(env.get("VIBE_PRIMARY_REPO_PREFIX"), Some(&primary_prefix));
        assert_eq!(
            env.get("VIBE_PRIMARY_REPO_PATH"),
            Some(&"/tmp/worktrees/suite".to_string())
        );
        assert_eq!(
            env.get(&format!("VIBE_REPO_{}_BRANCH", secondary_prefix)),
            Some(&"docs-update".to_string())
        );
<<<<<<< HEAD
        assert_eq!(
            env.get(&format!("VIBE_REPO_{}_BASE_BRANCH", secondary_prefix)),
            Some(&"docs".to_string())
        );
        assert_eq!(
            env.get("VIBE_PRIMARY_REPO_BASE_BRANCH"),
            Some(&"main".to_string())
        );
=======
>>>>>>> 60cfa9fe
    }
}

fn success_exit_status() -> std::process::ExitStatus {
    #[cfg(unix)]
    {
        use std::os::unix::process::ExitStatusExt;
        ExitStatusExt::from_raw(0)
    }
    #[cfg(windows)]
    {
        use std::os::windows::process::ExitStatusExt;
        ExitStatusExt::from_raw(0)
    }
}

#[async_trait]
impl ContainerService for LocalContainerService {
    fn msg_stores(&self) -> &Arc<RwLock<HashMap<Uuid, Arc<MsgStore>>>> {
        &self.msg_stores
    }

    fn db(&self) -> &DBService {
        &self.db
    }

    fn git(&self) -> &GitService {
        &self.git
    }

    fn git_branch_from_task_attempt(&self, attempt_id: &Uuid, task_title: &str) -> String {
        let prefix = match tokio::runtime::Handle::try_current() {
            Ok(_) => tokio::task::block_in_place(|| {
                let config = self.config.blocking_read();
                config.github.resolved_branch_prefix()
            }),
            Err(_) => {
                let config = self.config.blocking_read();
                config.github.resolved_branch_prefix()
            }
        };

        git_branch_name_with_prefix(&prefix, attempt_id, task_title)
    }

    fn task_attempt_to_current_dir(&self, task_attempt: &TaskAttempt) -> PathBuf {
        PathBuf::from(task_attempt.container_ref.clone().unwrap_or_default())
    }
    /// Create a container
    async fn create(&self, task_attempt: &TaskAttempt) -> Result<ContainerRef, ContainerError> {
        let task = task_attempt
            .parent_task(&self.db.pool)
            .await?
            .ok_or(sqlx::Error::RowNotFound)?;

        let worktree_dir_name =
            LocalContainerService::dir_name_from_task_attempt(&task_attempt.id, &task.title);
        let base_worktree_dir = WorktreeManager::get_worktree_base_dir();
        let worktree_path = base_worktree_dir.join(&worktree_dir_name);

        let project = task
            .parent_project(&self.db.pool)
            .await?
            .ok_or(sqlx::Error::RowNotFound)?;

        WorktreeManager::create_worktree(
            &project.git_repo_path,
            &task_attempt.branch,
            &worktree_path,
            &task_attempt.target_branch,
            true, // create new branch
        )
        .await?;

        // Copy files specified in the project's copy_files field
        if let Some(copy_files) = &project.copy_files
            && !copy_files.trim().is_empty()
        {
            self.copy_project_files(&project.git_repo_path, &worktree_path, copy_files)
                .await
                .unwrap_or_else(|e| {
                    tracing::warn!("Failed to copy project files: {}", e);
                });
        }

        // Copy task images from cache to worktree
        if let Err(e) = self
            .image_service
            .copy_images_by_task_to_worktree(&worktree_path, task.id)
            .await
        {
            tracing::warn!("Failed to copy task images to worktree: {}", e);
        }

        // Update both container_ref and branch in the database
        TaskAttempt::update_container_ref(
            &self.db.pool,
            task_attempt.id,
            &worktree_path.to_string_lossy(),
        )
        .await?;

        let project_repositories =
            ProjectRepository::list_for_project(&self.db.pool, project.id).await?;
        let attempt_repositories =
            TaskAttemptRepository::list_for_attempt(&self.db.pool, task_attempt.id).await?;
        let attempt_repo_map: HashMap<Uuid, TaskAttemptRepository> = attempt_repositories
            .into_iter()
            .map(|entry| (entry.project_repository_id, entry))
            .collect();
        let github_token = {
            let cfg = self.config.read().await;
            cfg.github.token()
        };

        for repo in project_repositories {
            let attempt_repo = attempt_repo_map.get(&repo.id);

            // Skip repositories that weren't selected for this attempt
            if attempt_repo.is_none() {
                continue;
            }

            let branch_to_use = attempt_repo
                .and_then(|entry| entry.branch.clone())
                .map(|b| b.trim().to_string())
                .filter(|b| !b.is_empty())
                .unwrap_or_else(|| task_attempt.branch.clone());

            let mut base_branch_to_use = attempt_repo
                .and_then(|entry| entry.base_branch.clone())
                .map(|b| b.trim().to_string())
                .filter(|b| !b.is_empty())
                .unwrap_or_else(|| task_attempt.target_branch.clone());

            let repo_worktree_path = if repo.is_primary {
                worktree_path.clone()
            } else {
                attempt_repo
                    .and_then(|entry| entry.container_ref.clone())
                    .map(PathBuf::from)
                    .unwrap_or_else(|| {
                        let suffix = Self::repo_worktree_suffix(&repo);
                        base_worktree_dir.join(format!("{worktree_dir_name}--{suffix}"))
                    })
            };

            if !repo.is_primary {
                let should_fetch_remote_base =
                    if let Some((remote_name, _)) = base_branch_to_use.split_once('/') {
                        self.git()
                            .remote_exists(&repo.git_repo_path, remote_name)
                            .map_err(ContainerError::from)?
                    } else {
                        false
                    };

                if should_fetch_remote_base {
                    match self.git().ensure_remote_branch(
                        &repo.git_repo_path,
                        &base_branch_to_use,
                        github_token.as_deref(),
                    ) {
                        Ok(true) => {}
                        Ok(false) => {
                            tracing::warn!(
                                "Remote base branch '{}' not found for repository '{}'; falling back to target branch '{}'",
                                base_branch_to_use,
                                repo.name,
                                task_attempt.target_branch
                            );
                            base_branch_to_use = task_attempt.target_branch.clone();
                        }
                        Err(err) => return Err(err.into()),
                    }
                }
                WorktreeManager::create_worktree(
                    &repo.git_repo_path,
                    &branch_to_use,
                    &repo_worktree_path,
                    &base_branch_to_use,
                    true,
                )
                .await?;
            }

            let path_string = repo_worktree_path.to_string_lossy().to_string();

            TaskAttemptRepository::upsert_container_ref(
                &self.db.pool,
                task_attempt.id,
                repo.id,
                repo.is_primary,
                Some(path_string.as_str()),
            )
            .await?;

            TaskAttemptRepository::upsert_branch(
                &self.db.pool,
                task_attempt.id,
                repo.id,
                repo.is_primary,
                Some(branch_to_use.as_str()),
                Some(base_branch_to_use.as_str()),
            )
            .await?;
        }

        Ok(worktree_path.to_string_lossy().to_string())
    }

    async fn delete_inner(&self, task_attempt: &TaskAttempt) -> Result<(), ContainerError> {
        // cleanup the container, here that means deleting the worktree
        let task = task_attempt
            .parent_task(&self.db.pool)
            .await?
            .ok_or(sqlx::Error::RowNotFound)?;
        let git_repo_path = match Project::find_by_id(&self.db.pool, task.project_id).await {
            Ok(Some(project)) => Some(project.git_repo_path.clone()),
            Ok(None) => None,
            Err(e) => {
                tracing::error!("Failed to fetch project {}: {}", task.project_id, e);
                None
            }
        };
        WorktreeManager::cleanup_worktree(
            &PathBuf::from(task_attempt.container_ref.clone().unwrap_or_default()),
            git_repo_path.as_deref(),
        )
        .await
        .unwrap_or_else(|e| {
            tracing::warn!(
                "Failed to clean up worktree for task attempt {}: {}",
                task_attempt.id,
                e
            );
        });
        Ok(())
    }

    async fn ensure_container_exists(
        &self,
        task_attempt: &TaskAttempt,
    ) -> Result<ContainerRef, ContainerError> {
        // Get required context
        let task = task_attempt
            .parent_task(&self.db.pool)
            .await?
            .ok_or(sqlx::Error::RowNotFound)?;

        let project = task
            .parent_project(&self.db.pool)
            .await?
            .ok_or(sqlx::Error::RowNotFound)?;

        let project_repositories =
            ProjectRepository::list_for_project(&self.db.pool, project.id).await?;
        let attempt_repositories =
            TaskAttemptRepository::list_for_attempt(&self.db.pool, task_attempt.id).await?;
        let attempt_repo_map: HashMap<Uuid, TaskAttemptRepository> = attempt_repositories
            .iter()
            .map(|entry| (entry.project_repository_id, entry.clone()))
            .collect();

        let primary_repo = project_repositories
            .iter()
            .find(|repo| {
                attempt_repo_map
                    .get(&repo.id)
                    .map(|entry| entry.is_primary)
                    .unwrap_or(repo.is_primary)
            })
            .cloned()
            .or_else(|| project_repositories.first().cloned())
            .ok_or_else(|| {
                ContainerError::Other(anyhow!(
                    "No repositories configured for project {}",
                    project.id
                ))
            })?;

        let attempt_entry = attempt_repo_map.get(&primary_repo.id);
        let (container_ref, _) = self
            .ensure_repository_container(task_attempt, &task, &primary_repo, attempt_entry)
            .await?;

        Ok(container_ref)
    }

    async fn is_container_clean(&self, task_attempt: &TaskAttempt) -> Result<bool, ContainerError> {
        if let Some(container_ref) = &task_attempt.container_ref {
            // If container_ref is set, check if the worktree exists
            let path = PathBuf::from(container_ref);
            if path.exists() {
                self.git().is_worktree_clean(&path).map_err(|e| e.into())
            } else {
                return Ok(true); // No worktree means it's clean
            }
        } else {
            return Ok(true); // No container_ref means no worktree, so it's clean
        }
    }

    async fn start_execution_inner(
        &self,
        task_attempt: &TaskAttempt,
        execution_process: &ExecutionProcess,
        executor_action: &ExecutorAction,
    ) -> Result<(), ContainerError> {
        // Get the worktree path
        let container_ref = self.ensure_container_exists(task_attempt).await?;
        let current_dir = PathBuf::from(&container_ref);

        // Compute environment for executor processes
        let repo_env = self.build_executor_env(task_attempt).await?;

        let spawn_ctx = ExecutorSpawnContext {
            current_dir: &current_dir,
            env: Some(&repo_env),
        };

        // Compute environment for executor processes
        let repo_env = self.build_executor_env(task_attempt).await?;

        let spawn_ctx = ExecutorSpawnContext {
            current_dir: &current_dir,
            env: Some(&repo_env),
        };

        // Create the child and stream, add to execution tracker
        let mut spawned = executor_action.spawn(&spawn_ctx).await?;

        self.track_child_msgs_in_store(execution_process.id, &mut spawned.child)
            .await;

        self.add_child_to_store(execution_process.id, spawned.child)
            .await;

        // Spawn unified exit monitor: watches OS exit and optional executor signal
        let _hn = self.spawn_exit_monitor(&execution_process.id, spawned.exit_signal);

        Ok(())
    }

    async fn stop_execution(
        &self,
        execution_process: &ExecutionProcess,
        status: ExecutionProcessStatus,
    ) -> Result<(), ContainerError> {
        let child = self
            .get_child_from_store(&execution_process.id)
            .await
            .ok_or_else(|| {
                ContainerError::Other(anyhow!("Child process not found for execution"))
            })?;
        let exit_code = if status == ExecutionProcessStatus::Completed {
            Some(0)
        } else {
            None
        };

        ExecutionProcess::update_completion(&self.db.pool, execution_process.id, status, exit_code)
            .await?;

        // Kill the child process and remove from the store
        {
            let mut child_guard = child.write().await;
            if let Err(e) = command::kill_process_group(&mut child_guard).await {
                tracing::error!(
                    "Failed to stop execution process {}: {}",
                    execution_process.id,
                    e
                );
                return Err(e);
            }
        }
        self.remove_child_from_store(&execution_process.id).await;

        // Mark the process finished in the MsgStore
        if let Some(msg) = self.msg_stores.write().await.remove(&execution_process.id) {
            msg.push_finished();
        }

        // Update task status to InReview when execution is stopped
        if let Ok(ctx) = ExecutionProcess::load_context(&self.db.pool, execution_process.id).await
            && !matches!(
                ctx.execution_process.run_reason,
                ExecutionProcessRunReason::DevServer
            )
            && let Err(e) =
                Task::update_status(&self.db.pool, ctx.task.id, TaskStatus::InReview).await
        {
            tracing::error!("Failed to update task status to InReview: {e}");
        }

        tracing::debug!(
            "Execution process {} stopped successfully",
            execution_process.id
        );

        // Record after-head commit OID (best-effort)
        if let Ok(ctx) = ExecutionProcess::load_context(&self.db.pool, execution_process.id).await {
            let worktree = self.task_attempt_to_current_dir(&ctx.task_attempt);
            if let Ok(head) = self.git().get_head_info(&worktree) {
                let _ = ExecutionProcess::update_after_head_commit(
                    &self.db.pool,
                    execution_process.id,
                    &head.oid,
                )
                .await;
            }
        }

        Ok(())
    }

    async fn stream_diff(
        &self,
        task_attempt: &TaskAttempt,
        stats_only: bool,
        repository_filter: Option<Uuid>,
    ) -> Result<futures::stream::BoxStream<'static, Result<LogMsg, std::io::Error>>, ContainerError>
    {
        let task = task_attempt
            .parent_task(&self.db.pool)
            .await?
            .ok_or(ContainerError::Other(anyhow!("Parent task not found")))?;
        let project = task
            .parent_project(&self.db.pool)
            .await?
            .ok_or(ContainerError::Other(anyhow!("Parent project not found")))?;
<<<<<<< HEAD
=======
        let project_repo_path = project.git_repo_path.clone();
>>>>>>> 60cfa9fe

        let project_repositories =
            ProjectRepository::list_for_project(&self.db.pool, project.id).await?;
        let attempt_repositories =
            TaskAttemptRepository::list_for_attempt(&self.db.pool, task_attempt.id).await?;
<<<<<<< HEAD
        let attempt_repo_map: HashMap<Uuid, TaskAttemptRepository> = attempt_repositories
            .iter()
            .map(|entry| (entry.project_repository_id, entry.clone()))
            .collect();

=======
>>>>>>> 60cfa9fe
        let repo_lookup = Arc::new(RepositoryLookup::from_project_and_attempt(
            &project_repositories,
            &attempt_repositories,
        ));

<<<<<<< HEAD
        let selected_repo = if let Some(repo_id) = repository_filter {
            project_repositories
                .iter()
                .find(|repo| repo.id == repo_id)
                .cloned()
                .ok_or_else(|| {
                    ContainerError::Other(anyhow!(
                        "Repository {} not found for task attempt {}",
                        repo_id,
                        task_attempt.id
                    ))
                })?
        } else {
            project_repositories
                .iter()
                .find(|repo| {
                    attempt_repo_map
                        .get(&repo.id)
                        .map(|entry| entry.is_primary)
                        .unwrap_or(repo.is_primary)
                })
                .cloned()
                .or_else(|| project_repositories.first().cloned())
                .ok_or_else(|| {
                    ContainerError::Other(anyhow!(
                        "No repositories configured for project {}",
                        project.id
                    ))
                })?
        };

        let attempt_entry = attempt_repo_map.get(&selected_repo.id);
        let (container_ref, _) = self
            .ensure_repository_container(task_attempt, &task, &selected_repo, attempt_entry)
            .await?;
        let worktree_path = PathBuf::from(&container_ref);
        let project_repo_path = selected_repo.git_repo_path.clone();

=======
>>>>>>> 60cfa9fe
        let latest_merge =
            Merge::find_latest_by_task_attempt_id(&self.db.pool, task_attempt.id).await?;

        let is_ahead = if let Ok((ahead, _)) = self.git().get_branch_status(
            &project_repo_path,
            &task_attempt.branch,
            &task_attempt.target_branch,
        ) {
            ahead > 0
        } else {
            false
        };

        if let Some(merge) = &latest_merge
            && let Some(commit) = merge.merge_commit()
            && self.is_container_clean(task_attempt).await?
            && !is_ahead
        {
            let wrapper = self.create_merged_diff_stream(
                &project_repo_path,
                &commit,
                stats_only,
                repository_filter,
                Arc::clone(&repo_lookup),
            )?;
            return Ok(Box::pin(wrapper));
        }

        let base_commit = self.git().get_base_commit(
            &project_repo_path,
            &task_attempt.branch,
            &task_attempt.target_branch,
        )?;

        let wrapper = self
            .create_live_diff_stream(
                &worktree_path,
                &base_commit,
                stats_only,
                repository_filter,
                repo_lookup,
            )
            .await?;
        Ok(Box::pin(wrapper))
    }

    async fn try_commit_changes(&self, ctx: &ExecutionContext) -> Result<bool, ContainerError> {
        if !matches!(
            ctx.execution_process.run_reason,
            ExecutionProcessRunReason::CodingAgent | ExecutionProcessRunReason::CleanupScript,
        ) {
            return Ok(false);
        }

        let message = match ctx.execution_process.run_reason {
            ExecutionProcessRunReason::CodingAgent => {
                // Try to retrieve the task summary from the executor session
                // otherwise fallback to default message
                match ExecutorSession::find_by_execution_process_id(
                    &self.db().pool,
                    ctx.execution_process.id,
                )
                .await
                {
                    Ok(Some(session)) if session.summary.is_some() => session.summary.unwrap(),
                    Ok(_) => {
                        tracing::debug!(
                            "No summary found for execution process {}, using default message",
                            ctx.execution_process.id
                        );
                        format!(
                            "Commit changes from coding agent for task attempt {}",
                            ctx.task_attempt.id
                        )
                    }
                    Err(e) => {
                        tracing::debug!(
                            "Failed to retrieve summary for execution process {}: {}",
                            ctx.execution_process.id,
                            e
                        );
                        format!(
                            "Commit changes from coding agent for task attempt {}",
                            ctx.task_attempt.id
                        )
                    }
                }
            }
            ExecutionProcessRunReason::CleanupScript => {
                format!(
                    "Cleanup script changes for task attempt {}",
                    ctx.task_attempt.id
                )
            }
            _ => Err(ContainerError::Other(anyhow::anyhow!(
                "Invalid run reason for commit"
            )))?,
        };

        let container_ref = self.ensure_container_exists(&ctx.task_attempt).await?;

        tracing::debug!(
            "Committing changes for task attempt {} at path {:?}: '{}'",
            ctx.task_attempt.id,
            &container_ref,
            message
        );

        let changes_committed = self.git().commit(Path::new(&container_ref), &message)?;
        Ok(changes_committed)
    }

    /// Copy files from the original project directory to the worktree
    async fn copy_project_files(
        &self,
        source_dir: &Path,
        target_dir: &Path,
        copy_files: &str,
    ) -> Result<(), ContainerError> {
        let files: Vec<&str> = copy_files
            .split(',')
            .map(|s| s.trim())
            .filter(|s| !s.is_empty())
            .collect();

        for file_path in files {
            let source_file = source_dir.join(file_path);
            let target_file = target_dir.join(file_path);

            // Create parent directories if needed
            if let Some(parent) = target_file.parent()
                && !parent.exists()
            {
                std::fs::create_dir_all(parent).map_err(|e| {
                    ContainerError::Other(anyhow!("Failed to create directory {parent:?}: {e}"))
                })?;
            }

            // Copy the file
            if source_file.exists() {
                std::fs::copy(&source_file, &target_file).map_err(|e| {
                    ContainerError::Other(anyhow!(
                        "Failed to copy file {source_file:?} to {target_file:?}: {e}"
                    ))
                })?;
                tracing::info!("Copied file {:?} to worktree", file_path);
            } else {
                return Err(ContainerError::Other(anyhow!(
                    "File {source_file:?} does not exist in the project directory"
                )));
            }
        }
        Ok(())
    }
}

impl LocalContainerService {
    /// Extract the last assistant message from the MsgStore history
    fn extract_last_assistant_message(&self, exec_id: &Uuid) -> Option<String> {
        // Get the MsgStore for this execution
        let msg_stores = self.msg_stores.try_read().ok()?;
        let msg_store = msg_stores.get(exec_id)?;

        // Get the history and scan in reverse for the last assistant message
        let history = msg_store.get_history();

        for msg in history.iter().rev() {
            if let LogMsg::JsonPatch(patch) = msg {
                // Try to extract a NormalizedEntry from the patch
                if let Some((_, entry)) = extract_normalized_entry_from_patch(patch)
                    && matches!(entry.entry_type, NormalizedEntryType::AssistantMessage)
                {
                    let content = entry.content.trim();
                    if !content.is_empty() {
                        // Truncate to reasonable size (4KB as Oracle suggested)
                        const MAX_SUMMARY_LENGTH: usize = 4096;
                        if content.len() > MAX_SUMMARY_LENGTH {
                            return Some(format!("{}...", &content[..MAX_SUMMARY_LENGTH]));
                        }
                        return Some(content.to_string());
                    }
                }
            }
        }

        None
    }

    /// Update the executor session summary with the final assistant message
    async fn update_executor_session_summary(&self, exec_id: &Uuid) -> Result<(), anyhow::Error> {
        // Check if there's an executor session for this execution process
        let session =
            ExecutorSession::find_by_execution_process_id(&self.db.pool, *exec_id).await?;

        if let Some(session) = session {
            // Only update if summary is not already set
            if session.summary.is_none() {
                if let Some(summary) = self.extract_last_assistant_message(exec_id) {
                    ExecutorSession::update_summary(&self.db.pool, *exec_id, &summary).await?;
                } else {
                    tracing::debug!("No assistant message found for execution {}", exec_id);
                }
            }
        }

        Ok(())
    }

    /// If a queued follow-up draft exists for this attempt and nothing is running,
    /// start it immediately and clear the draft.
    async fn try_consume_queued_followup(
        &self,
        ctx: &ExecutionContext,
    ) -> Result<(), ContainerError> {
        // Only consider CodingAgent/cleanup chains; skip DevServer completions
        if matches!(
            ctx.execution_process.run_reason,
            ExecutionProcessRunReason::DevServer
        ) {
            return Ok(());
        }

        // If anything is running for this attempt, bail
        let procs =
            ExecutionProcess::find_by_task_attempt_id(&self.db.pool, ctx.task_attempt.id, false)
                .await?;
        if procs
            .iter()
            .any(|p| matches!(p.status, ExecutionProcessStatus::Running))
        {
            return Ok(());
        }

        // Load draft and ensure it's eligible
        let Some(draft) = Draft::find_by_task_attempt_and_type(
            &self.db.pool,
            ctx.task_attempt.id,
            DraftType::FollowUp,
        )
        .await?
        else {
            return Ok(());
        };

        if !draft.queued || draft.prompt.trim().is_empty() {
            return Ok(());
        }

        // Atomically acquire sending lock; if not acquired, someone else is sending.
        if !Draft::try_mark_sending(&self.db.pool, ctx.task_attempt.id, DraftType::FollowUp)
            .await
            .unwrap_or(false)
        {
            return Ok(());
        }

        // Ensure worktree exists
        let container_ref = self.ensure_container_exists(&ctx.task_attempt).await?;

        // Get session id
        let Some(session_id) = ExecutionProcess::find_latest_session_id_by_task_attempt(
            &self.db.pool,
            ctx.task_attempt.id,
        )
        .await?
        else {
            tracing::warn!(
                "No session id found for attempt {}. Cannot start queued follow-up.",
                ctx.task_attempt.id
            );
            return Ok(());
        };

        // Get last coding agent process to inherit executor profile
        let Some(latest) = ExecutionProcess::find_latest_by_task_attempt_and_run_reason(
            &self.db.pool,
            ctx.task_attempt.id,
            &ExecutionProcessRunReason::CodingAgent,
        )
        .await?
        else {
            tracing::warn!(
                "No prior CodingAgent process for attempt {}. Cannot start queued follow-up.",
                ctx.task_attempt.id
            );
            return Ok(());
        };

        use executors::actions::ExecutorActionType;
        let initial_executor_profile_id = match &latest.executor_action()?.typ {
            ExecutorActionType::CodingAgentInitialRequest(req) => req.executor_profile_id.clone(),
            ExecutorActionType::CodingAgentFollowUpRequest(req) => req.executor_profile_id.clone(),
            _ => {
                tracing::warn!(
                    "Latest process for attempt {} is not a coding agent; skipping queued follow-up",
                    ctx.task_attempt.id
                );
                return Ok(());
            }
        };

        let executor_profile_id = executors::profile::ExecutorProfileId {
            executor: initial_executor_profile_id.executor,
            variant: draft.variant.clone(),
        };

        // Prepare cleanup action
        let cleanup_action = ctx
            .task
            .parent_project(&self.db.pool)
            .await?
            .and_then(|project| self.cleanup_action(project.cleanup_script));

        // Handle images: associate, copy to worktree, canonicalize prompt
        let mut prompt = draft.prompt.clone();
        if let Some(image_ids) = &draft.image_ids {
            // Associate to task
            let _ = TaskImage::associate_many_dedup(&self.db.pool, ctx.task.id, image_ids).await;

            // Copy to worktree and canonicalize
            let worktree_path = std::path::PathBuf::from(&container_ref);
            if let Err(e) = self
                .image_service
                .copy_images_by_ids_to_worktree(&worktree_path, image_ids)
                .await
            {
                tracing::warn!("Failed to copy images to worktree: {}", e);
            } else {
                prompt = ImageService::canonicalise_image_paths(&prompt, &worktree_path);
            }
        }

        let follow_up_request =
            executors::actions::coding_agent_follow_up::CodingAgentFollowUpRequest {
                prompt,
                session_id,
                executor_profile_id,
            };

        let follow_up_action = executors::actions::ExecutorAction::new(
            executors::actions::ExecutorActionType::CodingAgentFollowUpRequest(follow_up_request),
            cleanup_action,
        );

        // Start the execution
        let _ = self
            .start_execution(
                &ctx.task_attempt,
                &follow_up_action,
                &ExecutionProcessRunReason::CodingAgent,
            )
            .await?;

        // Clear the draft to reflect that it has been consumed
        let _ =
            Draft::clear_after_send(&self.db.pool, ctx.task_attempt.id, DraftType::FollowUp).await;

        Ok(())
    }
}<|MERGE_RESOLUTION|>--- conflicted
+++ resolved
@@ -1106,13 +1106,10 @@
             format!("VIBE_REPO_{}_BRANCH", prefix),
             task_attempt.branch.clone(),
         );
-<<<<<<< HEAD
         env.insert(
             format!("VIBE_REPO_{}_BASE_BRANCH", prefix),
             task_attempt.target_branch.clone(),
         );
-=======
->>>>>>> 60cfa9fe
         env.insert(format!("VIBE_REPO_{}_NAME", prefix), project.name.clone());
         env.insert(format!("VIBE_REPO_{}_IS_PRIMARY", prefix), "1".into());
         env.insert("VIBE_PRIMARY_REPO_PREFIX".into(), prefix.clone());
@@ -1123,13 +1120,10 @@
             "VIBE_PRIMARY_REPO_BRANCH".into(),
             task_attempt.branch.clone(),
         );
-<<<<<<< HEAD
         env.insert(
             "VIBE_PRIMARY_REPO_BASE_BRANCH".into(),
             task_attempt.target_branch.clone(),
         );
-=======
->>>>>>> 60cfa9fe
 
         return env;
     }
@@ -1164,7 +1158,6 @@
             })
             .unwrap_or_default();
 
-<<<<<<< HEAD
         let base_branch = attempt_entry
             .and_then(|entry| entry.base_branch.clone())
             .unwrap_or_else(|| task_attempt.target_branch.clone());
@@ -1176,11 +1169,6 @@
             format!("VIBE_REPO_{}_BASE_BRANCH", prefix),
             base_branch.clone(),
         );
-=======
-        env.insert(format!("VIBE_REPO_{}_PATH", prefix), repo_path.clone());
-        env.insert(format!("VIBE_REPO_{}_ROOT", prefix), repo.root_path.clone());
-        env.insert(format!("VIBE_REPO_{}_BRANCH", prefix), branch);
->>>>>>> 60cfa9fe
         env.insert(format!("VIBE_REPO_{}_NAME", prefix), repo.name.clone());
         env.insert(
             format!("VIBE_REPO_{}_IS_PRIMARY", prefix),
@@ -1201,10 +1189,7 @@
                 .and_then(|entry| entry.branch.clone())
                 .unwrap_or_else(|| task_attempt.branch.clone());
             env.insert("VIBE_PRIMARY_REPO_BRANCH".into(), primary_branch);
-<<<<<<< HEAD
             env.insert("VIBE_PRIMARY_REPO_BASE_BRANCH".into(), base_branch.clone());
-=======
->>>>>>> 60cfa9fe
         }
 
         prefixes.push(prefix);
@@ -1250,7 +1235,6 @@
         );
     }
 
-<<<<<<< HEAD
     if !env.contains_key("VIBE_PRIMARY_REPO_BASE_BRANCH") {
         env.insert(
             "VIBE_PRIMARY_REPO_BASE_BRANCH".into(),
@@ -1426,11 +1410,6 @@
     }
 }
 
-=======
-    env
-}
-
->>>>>>> 60cfa9fe
 #[cfg(test)]
 mod tests {
     use super::*;
@@ -1497,10 +1476,7 @@
         project_repository_id: Uuid,
         container: Option<&str>,
         branch: Option<&str>,
-<<<<<<< HEAD
         base_branch: Option<&str>,
-=======
->>>>>>> 60cfa9fe
         is_primary: bool,
     ) -> TaskAttemptRepository {
         let now = Utc::now();
@@ -1511,10 +1487,7 @@
             is_primary,
             container_ref: container.map(|p| p.to_string()),
             branch: branch.map(|b| b.to_string()),
-<<<<<<< HEAD
             base_branch: base_branch.map(|b| b.to_string()),
-=======
->>>>>>> 60cfa9fe
             created_at: now,
             updated_at: now,
         }
@@ -1550,13 +1523,10 @@
             env.get("VIBE_PRIMARY_REPO_BRANCH"),
             Some(&"feature/app".to_string())
         );
-<<<<<<< HEAD
         assert_eq!(
             env.get("VIBE_PRIMARY_REPO_BASE_BRANCH"),
             Some(&"main".to_string())
         );
-=======
->>>>>>> 60cfa9fe
     }
 
     #[test]
@@ -1576,10 +1546,7 @@
                 primary_repo.id,
                 Some("/tmp/worktrees/suite"),
                 Some("feature/main"),
-<<<<<<< HEAD
                 Some("main"),
-=======
->>>>>>> 60cfa9fe
                 true,
             ),
         );
@@ -1590,10 +1557,7 @@
                 secondary_repo.id,
                 Some("/tmp/worktrees/docs"),
                 Some("docs-update"),
-<<<<<<< HEAD
                 Some("docs"),
-=======
->>>>>>> 60cfa9fe
                 false,
             ),
         );
@@ -1625,7 +1589,6 @@
             env.get(&format!("VIBE_REPO_{}_BRANCH", secondary_prefix)),
             Some(&"docs-update".to_string())
         );
-<<<<<<< HEAD
         assert_eq!(
             env.get(&format!("VIBE_REPO_{}_BASE_BRANCH", secondary_prefix)),
             Some(&"docs".to_string())
@@ -1634,8 +1597,6 @@
             env.get("VIBE_PRIMARY_REPO_BASE_BRANCH"),
             Some(&"main".to_string())
         );
-=======
->>>>>>> 60cfa9fe
     }
 }
 
@@ -1957,14 +1918,6 @@
             env: Some(&repo_env),
         };
 
-        // Compute environment for executor processes
-        let repo_env = self.build_executor_env(task_attempt).await?;
-
-        let spawn_ctx = ExecutorSpawnContext {
-            current_dir: &current_dir,
-            env: Some(&repo_env),
-        };
-
         // Create the child and stream, add to execution tracker
         let mut spawned = executor_action.spawn(&spawn_ctx).await?;
 
@@ -2067,29 +2020,21 @@
             .parent_project(&self.db.pool)
             .await?
             .ok_or(ContainerError::Other(anyhow!("Parent project not found")))?;
-<<<<<<< HEAD
-=======
-        let project_repo_path = project.git_repo_path.clone();
->>>>>>> 60cfa9fe
 
         let project_repositories =
             ProjectRepository::list_for_project(&self.db.pool, project.id).await?;
         let attempt_repositories =
             TaskAttemptRepository::list_for_attempt(&self.db.pool, task_attempt.id).await?;
-<<<<<<< HEAD
         let attempt_repo_map: HashMap<Uuid, TaskAttemptRepository> = attempt_repositories
             .iter()
             .map(|entry| (entry.project_repository_id, entry.clone()))
             .collect();
 
-=======
->>>>>>> 60cfa9fe
         let repo_lookup = Arc::new(RepositoryLookup::from_project_and_attempt(
             &project_repositories,
             &attempt_repositories,
         ));
 
-<<<<<<< HEAD
         let selected_repo = if let Some(repo_id) = repository_filter {
             project_repositories
                 .iter()
@@ -2128,8 +2073,6 @@
         let worktree_path = PathBuf::from(&container_ref);
         let project_repo_path = selected_repo.git_repo_path.clone();
 
-=======
->>>>>>> 60cfa9fe
         let latest_merge =
             Merge::find_latest_by_task_attempt_id(&self.db.pool, task_attempt.id).await?;
 
