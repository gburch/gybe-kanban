--- conflicted
+++ resolved
@@ -13,11 +13,8 @@
   showLoadingOverlay: boolean;
   onCommandEnter?: (e: React.KeyboardEvent<HTMLTextAreaElement>) => void;
   onCommandShiftEnter?: (e: React.KeyboardEvent<HTMLTextAreaElement>) => void;
-<<<<<<< HEAD
   onPasteFiles?: (files: File[]) => void;
-=======
   textareaClassName?: string;
->>>>>>> c78f48ae
 };
 
 export function FollowUpEditorCard({
@@ -29,11 +26,8 @@
   showLoadingOverlay,
   onCommandEnter,
   onCommandShiftEnter,
-<<<<<<< HEAD
   onPasteFiles,
-=======
   textareaClassName,
->>>>>>> c78f48ae
 }: Props) {
   const { projectId } = useProject();
   return (
