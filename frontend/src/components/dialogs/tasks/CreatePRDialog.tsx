--- conflicted
+++ resolved
@@ -20,7 +20,7 @@
 } from '@/components/ui/select';
 import BranchSelector from '@/components/tasks/BranchSelector';
 import { useCallback, useEffect, useState } from 'react';
-import { attemptsApi } from '@/lib/api.ts';
+import { attemptsApi, projectsApi } from '@/lib/api.ts';
 
 import {
   GitBranch,
@@ -29,10 +29,10 @@
   TaskAttempt,
   TaskWithAttemptStatus,
 } from 'shared/types';
-import { projectsApi } from '@/lib/api.ts';
 import { Loader2 } from 'lucide-react';
 import NiceModal, { useModal } from '@ebay/nice-modal-react';
 import { useProject } from '@/contexts/project-context';
+
 const CreatePrDialog = NiceModal.create(() => {
   const modal = useModal();
   const data = modal.args as
@@ -45,13 +45,11 @@
   const [error, setError] = useState<string | null>(null);
   const [branches, setBranches] = useState<GitBranch[]>([]);
   const [branchesLoading, setBranchesLoading] = useState(false);
-<<<<<<< HEAD
-  const { selectedRepositoryId, activeRepository } = useProject();
-  const repositoryLabel = activeRepository?.name ?? 'Primary repository';
-=======
   const [remotes, setRemotes] = useState<GitRemote[]>([]);
   const [remotesLoading, setRemotesLoading] = useState(false);
   const [selectedRemote, setSelectedRemote] = useState<string | null>(null);
+  const { selectedRepositoryId, activeRepository } = useProject();
+  const repositoryLabel = activeRepository?.name ?? 'Primary repository';
 
   const getRemoteFromBranchName = useCallback((branchName?: string | null) => {
     if (!branchName) return null;
@@ -59,7 +57,6 @@
     if (separatorIndex <= 0) return null;
     return branchName.slice(0, separatorIndex);
   }, []);
->>>>>>> 2bfb5bef
 
   useEffect(() => {
     if (modal.visible && data) {
@@ -71,18 +68,18 @@
       // Always fetch branches for dropdown population
       if (data.projectId) {
         setBranchesLoading(true);
-<<<<<<< HEAD
-        projectsApi
-          .getBranches(data.projectId, selectedRepositoryId ?? undefined)
-          .then((projectBranches) => {
-=======
         setRemotesLoading(true);
         Promise.all([
-          projectsApi.getBranches(data.projectId),
-          projectsApi.getRemotes(data.projectId),
+          projectsApi.getBranches(
+            data.projectId,
+            selectedRepositoryId ?? undefined
+          ),
+          projectsApi.getRemotes(
+            data.projectId,
+            selectedRepositoryId ?? undefined
+          ),
         ])
           .then(([projectBranches, projectRemotes]) => {
->>>>>>> 2bfb5bef
             setBranches(projectBranches);
             setRemotes(projectRemotes);
 
@@ -132,10 +129,12 @@
 
       setError(null); // Reset error when opening
     }
-<<<<<<< HEAD
-  }, [modal.visible, data, selectedRepositoryId]);
-=======
-  }, [modal.visible, data, getRemoteFromBranchName]);
+  }, [
+    modal.visible,
+    data,
+    selectedRepositoryId,
+    getRemoteFromBranchName,
+  ]);
 
   useEffect(() => {
     if (!modal.visible) return;
@@ -144,8 +143,13 @@
     if (!remoteFromBranch) return;
     if (!remotes.some((remote) => remote.name === remoteFromBranch)) return;
     setSelectedRemote(remoteFromBranch);
-  }, [modal.visible, prBaseBranch, remotes, selectedRemote, getRemoteFromBranchName]);
->>>>>>> 2bfb5bef
+  }, [
+    modal.visible,
+    prBaseBranch,
+    remotes,
+    selectedRemote,
+    getRemoteFromBranchName,
+  ]);
 
   const handleConfirmCreatePR = useCallback(async () => {
     if (!data?.projectId || !data?.attempt.id) return;
