--- conflicted
+++ resolved
@@ -841,20 +841,8 @@
     let preferred_remote = request
         .remote_name
         .clone()
-<<<<<<< HEAD
-        .or_else(|| base_remote.clone())
-        .or_else(|| head_remote.clone());
-=======
         .or(base_remote.clone())
         .or_else(|| head_remote.clone());
-    let head_repo_info = head_remote.as_ref().and_then(|remote| {
-        deployment
-            .git()
-            .get_github_repo_info(&project.git_repo_path, Some(remote.as_str()))
-            .ok()
-    });
-
->>>>>>> 0cb823c2
     // Create the PR using GitHub service
     let head_repo_info = head_remote.as_ref().and_then(|remote| {
         deployment
