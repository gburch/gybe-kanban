--- conflicted
+++ resolved
@@ -809,14 +809,7 @@
         project_repo_path: &Path,
         merge_commit_id: &str,
         stats_only: bool,
-<<<<<<< HEAD
-        repository_filter: Option<Uuid>,
-        repo_lookup: Arc<RepositoryLookup>,
-    ) -> Result<futures::stream::BoxStream<'static, Result<LogMsg, std::io::Error>>, ContainerError>
-    {
-=======
     ) -> Result<DiffStreamWithWatcher, ContainerError> {
->>>>>>> a26ef54e
         let diffs = self.git().get_diffs(
             DiffTarget::Commit {
                 repo_path: project_repo_path,
@@ -863,14 +856,7 @@
         worktree_path: &Path,
         base_commit: &Commit,
         stats_only: bool,
-<<<<<<< HEAD
-        repository_filter: Option<Uuid>,
-        repo_lookup: Arc<RepositoryLookup>,
-    ) -> Result<futures::stream::BoxStream<'static, Result<LogMsg, std::io::Error>>, ContainerError>
-    {
-=======
     ) -> Result<DiffStreamWithWatcher, ContainerError> {
->>>>>>> a26ef54e
         // Get initial snapshot
         let git_service = self.git().clone();
         let initial_diffs = git_service.get_diffs(
@@ -931,19 +917,6 @@
             let git_service = git_service.clone();
             let cumulative = Arc::clone(&cumulative);
             let full_sent = Arc::clone(&full_sent);
-<<<<<<< HEAD
-            let repo_lookup = Arc::clone(&repo_lookup);
-            try_stream! {
-                let watcher_result = tokio::task::spawn_blocking(move || {
-                    filesystem_watcher::async_watcher(worktree_path_for_spawn)
-                })
-                .await
-                .map_err(|e| io::Error::other(format!("Failed to spawn watcher setup: {e}")))?;
-
-                let (_debouncer, mut rx, canonical_worktree_path) = watcher_result
-                    .map_err(|e| io::Error::other(e.to_string()))?;
-=======
->>>>>>> a26ef54e
 
             try_stream! {
                 while let Some(result) = rx.next().await {
@@ -1719,19 +1692,9 @@
             && self.is_container_clean(task_attempt).await?
             && !is_ahead
         {
-<<<<<<< HEAD
-            return self.create_merged_diff_stream(
-                &project_repo_path,
-                &commit,
-                stats_only,
-                repository_filter,
-                Arc::clone(&repo_lookup),
-            );
-=======
             let wrapper =
                 self.create_merged_diff_stream(&project_repo_path, &commit, stats_only)?;
             return Ok(Box::pin(wrapper));
->>>>>>> a26ef54e
         }
 
         let container_ref = self.ensure_container_exists(task_attempt).await?;
@@ -1742,21 +1705,10 @@
             &task_attempt.target_branch,
         )?;
 
-<<<<<<< HEAD
-        self.create_live_diff_stream(
-            &worktree_path,
-            &base_commit,
-            stats_only,
-            repository_filter,
-            repo_lookup,
-        )
-        .await
-=======
         let wrapper = self
             .create_live_diff_stream(&worktree_path, &base_commit, stats_only)
             .await?;
         Ok(Box::pin(wrapper))
->>>>>>> a26ef54e
     }
 
     async fn try_commit_changes(&self, ctx: &ExecutionContext) -> Result<bool, ContainerError> {
