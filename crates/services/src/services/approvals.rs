use std::{collections::HashMap, sync::Arc, time::Duration as StdDuration};

use chrono::{DateTime, Utc};
use dashmap::DashMap;
use db::models::{
    execution_process::ExecutionProcess, executor_session::ExecutorSession, task::Task,
    task::TaskStatus,
};
use executors::logs::{
    NormalizedEntry, NormalizedEntryType, ToolStatus,
    utils::patch::{ConversationPatch, extract_normalized_entry_from_patch},
};
use sqlx::{Error as SqlxError, SqlitePool};
use thiserror::Error;
use tokio::sync::{RwLock, oneshot};
use utils::{
    approvals::{
        ApprovalPendingInfo, ApprovalRequest, ApprovalResponse, ApprovalStatus,
<<<<<<< HEAD
        EXIT_PLAN_MODE_TOOL_NAME,
=======
        CreateApprovalRequest,
>>>>>>> d8fc7a98
    },
    log_msg::LogMsg,
    msg_store::MsgStore,
};
use uuid::Uuid;

#[derive(Debug)]
struct PendingApproval {
    entry_index: usize,
    entry: NormalizedEntry,
    execution_process_id: Uuid,
    tool_name: String,
    requested_at: DateTime<Utc>,
    timeout_at: DateTime<Utc>,
    response_tx: oneshot::Sender<ApprovalStatus>,
}

#[derive(Debug)]
pub struct ToolContext {
    pub tool_name: String,
    pub execution_process_id: Uuid,
}

#[derive(Clone)]
pub struct Approvals {
    pending: Arc<DashMap<String, PendingApproval>>,
    completed: Arc<DashMap<String, ApprovalStatus>>,
    msg_stores: Arc<RwLock<HashMap<Uuid, Arc<MsgStore>>>>,
}

#[derive(Debug, Error)]
pub enum ApprovalError {
    #[error("approval request not found")]
    NotFound,
    #[error("approval request already completed")]
    AlreadyCompleted,
    #[error("no executor session found for session_id: {0}")]
    NoExecutorSession(String),
    #[error("corresponding tool use entry not found for approval request")]
    NoToolUseEntry,
    #[error(transparent)]
    Custom(#[from] anyhow::Error),
    #[error(transparent)]
    Sqlx(#[from] SqlxError),
}

impl Approvals {
    pub fn new(msg_stores: Arc<RwLock<HashMap<Uuid, Arc<MsgStore>>>>) -> Self {
        Self {
            pending: Arc::new(DashMap::new()),
            completed: Arc::new(DashMap::new()),
            msg_stores,
        }
    }

    #[tracing::instrument(skip(self, request))]
    pub async fn create(&self, request: ApprovalRequest) -> Result<ApprovalRequest, ApprovalError> {
        let (tx, rx) = oneshot::channel();
        let req_id = request.id.clone();

        if let Some(store) = self.msg_store_by_id(&request.execution_process_id).await {
            let last_tool = get_last_tool_use(store.clone());
            if let Some((idx, last_tool)) = last_tool {
                let approval_entry = last_tool
                    .with_tool_status(ToolStatus::PendingApproval {
                        approval_id: req_id.clone(),
                        requested_at: request.created_at,
                        timeout_at: request.timeout_at,
                    })
                    .ok_or(ApprovalError::NoToolUseEntry)?;
                store.push_patch(ConversationPatch::replace(idx, approval_entry));

                self.pending.insert(
                    req_id.clone(),
                    PendingApproval {
                        entry_index: idx,
                        entry: last_tool,
                        execution_process_id: request.execution_process_id,
                        tool_name: request.tool_name.clone(),
                        requested_at: request.created_at,
                        timeout_at: request.timeout_at,
                        response_tx: tx,
                    },
                );

                // Update task status to InReview when a plan is pending approval
                if request.tool_name == EXIT_PLAN_MODE_TOOL_NAME {
                    if let Ok(ctx) =
                        ExecutionProcess::load_context(&self.db_pool, execution_process_id).await
                    {
                        if let Err(e) =
                            Task::update_status(&self.db_pool, ctx.task.id, TaskStatus::InReview)
                                .await
                        {
                            tracing::error!(
                                "Failed to update task status to InReview for plan approval: {}",
                                e
                            );
                        } else {
                            tracing::info!(
                                "Updated task status to InReview while awaiting plan approval"
                            );
                        }
                    }
                }
            }
        } else {
            tracing::warn!(
                "No msg_store found for execution_process_id: {}",
                request.execution_process_id
            );
        }

        self.spawn_timeout_watcher(req_id.clone(), request.timeout_at, rx);
        Ok(request)
    }

    pub async fn create_from_session(
        &self,
        pool: &SqlitePool,
        payload: CreateApprovalRequest,
    ) -> Result<ApprovalRequest, ApprovalError> {
        let session_id = payload.session_id.clone();
        let execution_process_id =
            match ExecutorSession::find_by_session_id(pool, &session_id).await? {
                Some(session) => session.execution_process_id,
                None => {
                    tracing::warn!("No executor session found for session_id: {}", session_id);
                    return Err(ApprovalError::NoExecutorSession(session_id));
                }
            };

        let request = ApprovalRequest::from_create(payload, execution_process_id);
        self.create(request).await
    }

    #[tracing::instrument(skip(self, id, req))]
    pub async fn respond(
        &self,
        id: &str,
        req: ApprovalResponse,
    ) -> Result<(ApprovalStatus, ToolContext), ApprovalError> {
        if let Some((_, p)) = self.pending.remove(id) {
            self.completed.insert(id.to_string(), req.status.clone());
            let _ = p.response_tx.send(req.status.clone());

            if let Some(store) = self.msg_store_by_id(&p.execution_process_id).await {
                let status = ToolStatus::from_approval_status(&req.status).ok_or(
                    ApprovalError::Custom(anyhow::anyhow!("Invalid approval status")),
                )?;
                let updated_entry = p
                    .entry
                    .with_tool_status(status)
                    .ok_or(ApprovalError::NoToolUseEntry)?;

                store.push_patch(ConversationPatch::replace(p.entry_index, updated_entry));
            } else {
                tracing::warn!(
                    "No msg_store found for execution_process_id: {}",
                    p.execution_process_id
                );
            }

            let tool_ctx = ToolContext {
                tool_name: p.tool_name,
                execution_process_id: p.execution_process_id,
            };
            Ok((req.status, tool_ctx))
        } else if self.completed.contains_key(id) {
            Err(ApprovalError::AlreadyCompleted)
        } else {
            Err(ApprovalError::NotFound)
        }
    }

    pub async fn status(&self, id: &str) -> Option<ApprovalStatus> {
        if let Some(f) = self.completed.get(id) {
            return Some(f.clone());
        }
        if let Some(p) = self.pending.get(id) {
            if chrono::Utc::now() >= p.timeout_at {
                return Some(ApprovalStatus::TimedOut);
            }
            return Some(ApprovalStatus::Pending);
        }
        None
    }

    pub async fn pending(&self) -> Vec<ApprovalPendingInfo> {
        self.pending
            .iter()
            .filter_map(|entry| {
                let (id, pending) = entry.pair();

                match &pending.entry.entry_type {
                    NormalizedEntryType::ToolUse { tool_name, .. } => Some(ApprovalPendingInfo {
                        approval_id: id.clone(),
                        execution_process_id: pending.execution_process_id,
                        tool_name: tool_name.clone(),
                        requested_at: pending.requested_at,
                        timeout_at: pending.timeout_at,
                    }),
                    _ => None,
                }
            })
            .collect()
    }

    #[tracing::instrument(skip(self, id, timeout_at, rx))]
    fn spawn_timeout_watcher(
        &self,
        id: String,
        timeout_at: chrono::DateTime<chrono::Utc>,
        mut rx: oneshot::Receiver<ApprovalStatus>,
    ) {
        let pending = self.pending.clone();
        let completed = self.completed.clone();
        let msg_stores = self.msg_stores.clone();

        let now = chrono::Utc::now();
        let to_wait = (timeout_at - now)
            .to_std()
            .unwrap_or_else(|_| StdDuration::from_secs(0));
        let deadline = tokio::time::Instant::now() + to_wait;

        tokio::spawn(async move {
            let status = tokio::select! {
                biased;

                r = &mut rx => match r {
                    Ok(status) => status,
                    Err(_canceled) => ApprovalStatus::TimedOut,
                },
                _ = tokio::time::sleep_until(deadline) => ApprovalStatus::TimedOut,
            };

            let is_timeout = matches!(&status, ApprovalStatus::TimedOut);
            completed.insert(id.clone(), status.clone());

            let removed = pending.remove(&id);

            if is_timeout && let Some((_, pending_approval)) = removed {
                let store = {
                    let map = msg_stores.read().await;
                    map.get(&pending_approval.execution_process_id).cloned()
                };

                if let Some(store) = store {
                    if let Some(updated_entry) = pending_approval
                        .entry
                        .with_tool_status(ToolStatus::TimedOut)
                    {
                        store.push_patch(ConversationPatch::replace(
                            pending_approval.entry_index,
                            updated_entry,
                        ));
                    } else {
                        tracing::warn!(
                            "Timed out approval '{}' but couldn't update tool status (no tool-use entry).",
                            id
                        );
                    }
                } else {
                    tracing::warn!(
                        "No msg_store found for execution_process_id: {}",
                        pending_approval.execution_process_id
                    );
                }
            }
        });
    }

    async fn msg_store_by_id(&self, execution_process_id: &Uuid) -> Option<Arc<MsgStore>> {
        let map = self.msg_stores.read().await;
        map.get(execution_process_id).cloned()
    }
}

fn get_last_tool_use(store: Arc<MsgStore>) -> Option<(usize, NormalizedEntry)> {
    let history = store.get_history();
    for msg in history.iter().rev() {
        if let LogMsg::JsonPatch(patch) = msg
            && let Some((idx, entry)) = extract_normalized_entry_from_patch(patch)
            && matches!(entry.entry_type, NormalizedEntryType::ToolUse { .. })
        {
            return Some((idx, entry));
        }
    }
    None
}<|MERGE_RESOLUTION|>--- conflicted
+++ resolved
@@ -2,10 +2,7 @@
 
 use chrono::{DateTime, Utc};
 use dashmap::DashMap;
-use db::models::{
-    execution_process::ExecutionProcess, executor_session::ExecutorSession, task::Task,
-    task::TaskStatus,
-};
+use db::models::executor_session::ExecutorSession;
 use executors::logs::{
     NormalizedEntry, NormalizedEntryType, ToolStatus,
     utils::patch::{ConversationPatch, extract_normalized_entry_from_patch},
@@ -16,11 +13,7 @@
 use utils::{
     approvals::{
         ApprovalPendingInfo, ApprovalRequest, ApprovalResponse, ApprovalStatus,
-<<<<<<< HEAD
-        EXIT_PLAN_MODE_TOOL_NAME,
-=======
         CreateApprovalRequest,
->>>>>>> d8fc7a98
     },
     log_msg::LogMsg,
     msg_store::MsgStore,
@@ -105,27 +98,6 @@
                         response_tx: tx,
                     },
                 );
-
-                // Update task status to InReview when a plan is pending approval
-                if request.tool_name == EXIT_PLAN_MODE_TOOL_NAME {
-                    if let Ok(ctx) =
-                        ExecutionProcess::load_context(&self.db_pool, execution_process_id).await
-                    {
-                        if let Err(e) =
-                            Task::update_status(&self.db_pool, ctx.task.id, TaskStatus::InReview)
-                                .await
-                        {
-                            tracing::error!(
-                                "Failed to update task status to InReview for plan approval: {}",
-                                e
-                            );
-                        } else {
-                            tracing::info!(
-                                "Updated task status to InReview while awaiting plan approval"
-                            );
-                        }
-                    }
-                }
             }
         } else {
             tracing::warn!(
