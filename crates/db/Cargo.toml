--- conflicted
+++ resolved
@@ -22,11 +22,5 @@
 regex = "1.11.1"
 sentry-tracing = { version = "0.41.0", features = ["backtrace"] }
 futures-util = "0.3"
-<<<<<<< HEAD
-
-[dev-dependencies]
-tempfile = "3.10"
-=======
 strum = "0.27.2"
 strum_macros = "0.27.2"
->>>>>>> a26ef54e
