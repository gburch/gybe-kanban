--- conflicted
+++ resolved
@@ -26,12 +26,6 @@
 import { useUserSystem } from '@/components/config-provider';
 import { ExecutorProfileSelector } from '@/components/settings';
 import BranchSelector from '@/components/tasks/BranchSelector';
-import {
-  RepositorySelection,
-  buildRepositorySelectionDefaults,
-  normalizeRepositorySelection,
-} from '@/components/tasks/RepositorySelection';
-import type { RepositorySelectionValue } from '@/components/tasks/RepositorySelection';
 import type {
   TaskStatus,
   TaskTemplate,
@@ -40,7 +34,6 @@
   ExecutorProfileId,
 } from 'shared/types';
 import NiceModal, { useModal } from '@ebay/nice-modal-react';
-import { useProject } from '@/contexts/project-context';
 
 interface Task {
   id: string;
@@ -71,18 +64,9 @@
     parentTaskAttemptId,
   }) => {
     const modal = useModal();
-    const dialogContentRef = useRef<HTMLDivElement | null>(null);
-    const imageUploadSectionRef =
-      useRef<ImageUploadSectionHandle | null>(null);
     const { createTask, createAndStart, updateTask } =
       useTaskMutations(projectId);
     const { system, profiles } = useUserSystem();
-    const {
-      repositories,
-      selectedRepositoryId,
-      setSelectedRepositoryId,
-      activeRepository,
-    } = useProject();
     const [title, setTitle] = useState('');
     const [description, setDescription] = useState('');
     const [status, setStatus] = useState<TaskStatus>('todo');
@@ -101,14 +85,7 @@
       useState<ExecutorProfileId | null>(null);
     const [quickstartExpanded, setQuickstartExpanded] =
       useState<boolean>(false);
-<<<<<<< HEAD
-    const [repositorySelection, setRepositorySelection] =
-      useState<RepositorySelectionValue>({ selectedIds: [], primaryId: null });
-    const [repositoryError, setRepositoryError] = useState<string | null>(null);
-    const repositoryLabel = activeRepository?.name ?? 'Primary repository';
-=======
     const imageUploadRef = useRef<ImageUploadSectionHandle>(null);
->>>>>>> d8fc7a98
 
     const isEditMode = Boolean(task);
 
@@ -206,7 +183,7 @@
         Promise.all([
           templatesApi.listByProject(projectId),
           templatesApi.listGlobal(),
-          projectsApi.getBranches(projectId, selectedRepositoryId ?? undefined),
+          projectsApi.getBranches(projectId),
         ])
           .then(([projectTemplates, globalTemplates, projectBranches]) => {
             // Combine templates with project templates first
@@ -232,13 +209,7 @@
           })
           .catch(console.error);
       }
-    }, [
-      modal.visible,
-      isEditMode,
-      projectId,
-      initialBaseBranch,
-      selectedRepositoryId,
-    ]);
+    }, [modal.visible, isEditMode, projectId, initialBaseBranch]);
 
     // Fetch parent base branch when parentTaskAttemptId is provided
     useEffect(() => {
@@ -275,70 +246,6 @@
         setSelectedExecutorProfile(system.config.executor_profile);
       }
     }, [system.config?.executor_profile]);
-
-    useEffect(() => {
-      if (!modal.visible || isEditMode) return;
-
-      const handlePaste = (event: ClipboardEvent) => {
-        if (!dialogContentRef.current || !event.clipboardData) return;
-
-        const target = event.target as Node | null;
-        if (target && !dialogContentRef.current.contains(target)) {
-          return;
-        }
-
-        const files: File[] = [];
-        for (const item of Array.from(event.clipboardData.items)) {
-          if (item.kind !== 'file') continue;
-          const file = item.getAsFile();
-          if (!file) continue;
-          if (file.type.toLowerCase().startsWith('image/')) {
-            files.push(file);
-          }
-        }
-
-        if (files.length === 0) return;
-
-        event.preventDefault();
-        imageUploadSectionRef.current?.uploadFiles(files);
-      };
-
-      document.addEventListener('paste', handlePaste);
-      return () => {
-        document.removeEventListener('paste', handlePaste);
-      };
-    }, [modal.visible, isEditMode]);
-
-    useEffect(() => {
-      if (!repositories || repositories.length === 0) {
-        setRepositorySelection({ selectedIds: [], primaryId: null });
-        return;
-      }
-
-      setRepositorySelection((prev) =>
-        normalizeRepositorySelection(prev, repositories, selectedRepositoryId)
-      );
-    }, [repositories, selectedRepositoryId]);
-
-    useEffect(() => {
-      if (modal.visible && !isEditMode && repositories.length > 0) {
-        const defaults = buildRepositorySelectionDefaults(
-          repositories,
-          selectedRepositoryId
-        );
-        setRepositorySelection(defaults);
-        setRepositoryError(null);
-        if (defaults.primaryId) {
-          setSelectedRepositoryId(defaults.primaryId);
-        }
-      }
-    }, [
-      modal.visible,
-      isEditMode,
-      repositories,
-      selectedRepositoryId,
-      setSelectedRepositoryId,
-    ]);
 
     // Set default executor from config (following TaskDetailsToolbar pattern)
     useEffect(() => {
@@ -468,7 +375,6 @@
       setIsSubmittingAndStart(true);
       try {
         if (!isEditMode) {
-          setRepositoryError(null);
           const imageIds =
             newlyUploadedImageIds.length > 0
               ? newlyUploadedImageIds
@@ -480,16 +386,6 @@
           if (!finalExecutorProfile || !selectedBranch) {
             console.warn(
               `Missing ${!finalExecutorProfile ? 'executor profile' : 'branch'} for Create & Start`
-            );
-            return;
-          }
-
-          if (
-            repositorySelection.selectedIds.length === 0 ||
-            !repositorySelection.primaryId
-          ) {
-            setRepositoryError(
-              'Select at least one repository and choose a primary repository.'
             );
             return;
           }
@@ -505,10 +401,6 @@
               },
               executor_profile_id: finalExecutorProfile,
               base_branch: selectedBranch,
-              repositories: repositorySelection.selectedIds.map((id) => ({
-                project_repository_id: id,
-                is_primary: repositorySelection.primaryId === id,
-              })),
             },
             {
               onSuccess: () => {
@@ -531,7 +423,6 @@
       selectedExecutorProfile,
       selectedBranch,
       system.config?.executor_profile,
-      repositorySelection,
     ]);
 
     const handleCancel = useCallback(() => {
@@ -564,10 +455,7 @@
     return (
       <>
         <Dialog open={modal.visible} onOpenChange={handleDialogOpenChange}>
-          <DialogContent
-            ref={dialogContentRef}
-            className="sm:max-w-[550px]"
-          >
+          <DialogContent className="sm:max-w-[550px]">
             <DialogHeader>
               <DialogTitle>
                 {isEditMode ? 'Edit Task' : 'Create New Task'}
@@ -609,14 +497,6 @@
                   className="mt-1.5"
                   disabled={isSubmitting || isSubmittingAndStart}
                   projectId={projectId}
-                  repositoryId={
-                    repositorySelection.primaryId ?? selectedRepositoryId ?? undefined
-                  }
-                  repositoryIds={
-                    repositorySelection.selectedIds.length > 0
-                      ? repositorySelection.selectedIds
-                      : undefined
-                  }
                   onCommandEnter={
                     isEditMode ? handleSubmit : handleCreateAndStart
                   }
@@ -626,11 +506,7 @@
               </div>
 
               <ImageUploadSection
-<<<<<<< HEAD
-                ref={imageUploadSectionRef}
-=======
                 ref={imageUploadRef}
->>>>>>> d8fc7a98
                 images={images}
                 onImagesChange={handleImagesChange}
                 onUpload={imagesApi.upload}
@@ -690,32 +566,6 @@
                 </div>
               )}
 
-              {!isEditMode && repositories.length > 0 && (
-                <div className="space-y-2">
-                  <Label className="text-sm font-medium">
-                    Repositories
-                    <span className="ml-1 text-xs text-muted-foreground">
-                      (select at least one)
-                    </span>
-                  </Label>
-                  <RepositorySelection
-                    repositories={repositories}
-                    value={repositorySelection}
-                    onChange={(next) => {
-                      setRepositoryError(null);
-                      setRepositorySelection(next);
-                      if (next.primaryId) {
-                        setSelectedRepositoryId(next.primaryId);
-                      }
-                    }}
-                    disabled={isSubmitting || isSubmittingAndStart}
-                  />
-                  {repositoryError && (
-                    <p className="text-xs text-destructive">{repositoryError}</p>
-                  )}
-                </div>
-              )}
-
               {isEditMode && (
                 <div className="pt-2">
                   <Label htmlFor="task-status" className="text-sm font-medium">
@@ -776,17 +626,12 @@
                           {/* Branch Selector */}
                           {branches.length > 0 && (
                             <div>
-                              <div className="flex flex-col">
-                                <Label
-                                  htmlFor="base-branch"
-                                  className="text-sm font-medium"
-                                >
-                                  Branch
-                                </Label>
-                                <span className="text-xs text-muted-foreground">
-                                  Repository: {repositoryLabel}
-                                </span>
-                              </div>
+                              <Label
+                                htmlFor="base-branch"
+                                className="text-sm font-medium"
+                              >
+                                Branch
+                              </Label>
                               <div className="mt-1.5">
                                 <BranchSelector
                                   branches={branches}
