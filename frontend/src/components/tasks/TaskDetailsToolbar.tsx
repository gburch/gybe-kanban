--- conflicted
+++ resolved
@@ -1,10 +1,5 @@
-<<<<<<< HEAD
 import { useCallback, useEffect, useMemo, useReducer, useState } from 'react';
-import { Play } from 'lucide-react';
-=======
-import { useCallback, useEffect, useMemo, useState } from 'react';
 import { Play, GitFork } from 'lucide-react';
->>>>>>> 60cfa9fe
 import { Button } from '@/components/ui/button';
 import { useTranslation } from 'react-i18next';
 import { projectsApi, attemptsApi } from '@/lib/api';
