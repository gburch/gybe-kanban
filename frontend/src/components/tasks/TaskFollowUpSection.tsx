--- conflicted
+++ resolved
@@ -30,11 +30,14 @@
 import { ClickedElementsBanner } from '@/components/tasks/ClickedElementsBanner';
 import { FollowUpEditorCard } from '@/components/tasks/follow-up/FollowUpEditorCard';
 import { useDraftStream } from '@/hooks/follow-up/useDraftStream';
-import { useDraftEdits } from '@/hooks/follow-up/useDraftEdits';
+import { useRetryUi } from '@/contexts/RetryUiContext';
+import { useDraftEditor } from '@/hooks/follow-up/useDraftEditor';
 import { useDraftAutosave } from '@/hooks/follow-up/useDraftAutosave';
 import { useDraftQueue } from '@/hooks/follow-up/useDraftQueue';
 import { useFollowUpSend } from '@/hooks/follow-up/useFollowUpSend';
 import { useDefaultVariant } from '@/hooks/follow-up/useDefaultVariant';
+import { buildResolveConflictsInstructions } from '@/lib/conflicts';
+import { appendImageMarkdown } from '@/utils/markdownImages';
 
 interface TaskFollowUpSectionProps {
   task: TaskWithAttemptStatus;
@@ -70,14 +73,25 @@
     [generateClickedMarkdown]
   );
 
+  // Non-editable conflict resolution instructions (derived, like review comments)
+  const conflictResolutionInstructions = useMemo(() => {
+    const hasConflicts = (branchStatus?.conflicted_files?.length ?? 0) > 0;
+    if (!hasConflicts) return null;
+    return buildResolveConflictsInstructions(
+      attemptBranch,
+      branchStatus?.target_branch_name,
+      branchStatus?.conflicted_files || [],
+      branchStatus?.conflict_op ?? null
+    );
+  }, [
+    attemptBranch,
+    branchStatus?.target_branch_name,
+    branchStatus?.conflicted_files,
+    branchStatus?.conflict_op,
+  ]);
+
   // Draft stream and synchronization
-  const {
-    draft,
-    isDraftLoaded,
-    lastServerVersionRef,
-    suppressNextSaveRef,
-    forceNextApplyRef,
-  } = useDraftStream(selectedAttemptId);
+  const { draft, isDraftLoaded } = useDraftStream(selectedAttemptId);
 
   // Editor state
   const {
@@ -88,22 +102,13 @@
     newlyUploadedImageIds,
     handleImageUploaded,
     clearImagesAndUploads,
-  } = useDraftEdits({
+  } = useDraftEditor({
     draft,
-    lastServerVersionRef,
-    suppressNextSaveRef,
-    forceNextApplyRef,
     taskId: task.id,
   });
 
   // Presentation-only: show/hide image upload panel
   const [showImageUpload, setShowImageUpload] = useState(false);
-<<<<<<< HEAD
-  const followUpContainerRef = useRef<HTMLDivElement | null>(null);
-  const followUpImageSectionRef =
-    useRef<ImageUploadSectionHandle | null>(null);
-  const [pendingPastedImages, setPendingPastedImages] = useState<File[]>([]);
-=======
   const imageUploadRef = useRef<ImageUploadSectionHandle>(null);
 
   const handlePasteImages = useCallback((files: File[]) => {
@@ -111,7 +116,6 @@
     setShowImageUpload(true);
     void imageUploadRef.current?.addFiles(files);
   }, []);
->>>>>>> d8fc7a98
 
   // Variant selection (with keyboard cycling)
   const { selectedVariant, setSelectedVariant, currentProfile } =
@@ -124,8 +128,6 @@
     message: followUpMessage,
     selectedVariant,
     images,
-    suppressNextSaveRef,
-    lastServerVersionRef,
   });
 
   // Presentation-only queue state
@@ -139,6 +141,11 @@
   // Server + presentation derived flags (computed early so they are usable below)
   const isQueued = !!draft?.queued;
   const displayQueued = queuedOptimistic ?? isQueued;
+
+  // During retry, follow-up box is greyed/disabled (not hidden)
+  // Use RetryUi context so optimistic retry immediately disables this box
+  const { activeRetryProcessId } = useRetryUi();
+  const isRetryActive = !!activeRetryProcessId;
 
   // Autosave draft when editing
   const { isSaving, saveStatus } = useDraftAutosave({
@@ -153,9 +160,6 @@
     isDraftSending: !!draft?.sending,
     isQueuing: isQueuing,
     isUnqueuing: isUnqueuing,
-    suppressNextSaveRef,
-    lastServerVersionRef,
-    forceNextApplyRef,
   });
 
   // Send follow-up action
@@ -163,6 +167,7 @@
     useFollowUpSend({
       attemptId: selectedAttemptId,
       message: followUpMessage,
+      conflictMarkdown: conflictResolutionInstructions,
       reviewMarkdown,
       clickedMarkdown,
       selectedVariant,
@@ -193,12 +198,14 @@
       }
     }
 
+    if (isRetryActive) return false; // disable typing while retry editor is active
     return true;
   }, [
     selectedAttemptId,
     processes.length,
     isSendingFollowUp,
     branchStatus?.merges,
+    isRetryActive,
   ]);
 
   const canSendFollowUp = useMemo(() => {
@@ -206,11 +213,6 @@
       return false;
     }
 
-<<<<<<< HEAD
-    // Allow sending if either review comments exist OR follow-up message is present
-    return Boolean(reviewMarkdown || followUpMessage.trim());
-  }, [canTypeFollowUp, reviewMarkdown, followUpMessage]);
-=======
     // Allow sending if conflict instructions, review comments, clicked elements, or message is present
     return Boolean(
       conflictResolutionInstructions ||
@@ -225,72 +227,11 @@
     clickedMarkdown,
     followUpMessage,
   ]);
->>>>>>> d8fc7a98
   // currentProfile is provided by useDefaultVariant
 
   const isDraftLocked =
     displayQueued || isQueuing || isUnqueuing || !!draft?.sending;
-  const isEditable = isDraftLoaded && !isDraftLocked;
-
-  useEffect(() => {
-    if (!isEditable) return;
-
-    const handlePaste = (event: ClipboardEvent) => {
-      if (!followUpContainerRef.current || !event.clipboardData) return;
-
-      const target = event.target as Node | null;
-      if (target && !followUpContainerRef.current.contains(target)) {
-        return;
-      }
-
-      const files: File[] = [];
-      for (const item of Array.from(event.clipboardData.items)) {
-        if (item.kind !== 'file') continue;
-        const file = item.getAsFile();
-        if (!file) continue;
-        if (file.type.toLowerCase().startsWith('image/')) {
-          files.push(file);
-        }
-      }
-
-      if (files.length === 0) return;
-
-      event.preventDefault();
-
-      if (!showImageUpload) {
-        setShowImageUpload(true);
-        setPendingPastedImages(files);
-        return;
-      }
-
-      if (followUpImageSectionRef.current) {
-        followUpImageSectionRef.current.uploadFiles(files);
-      } else {
-        setPendingPastedImages(files);
-      }
-    };
-
-    document.addEventListener('paste', handlePaste);
-    return () => {
-      document.removeEventListener('paste', handlePaste);
-    };
-  }, [isEditable, showImageUpload]);
-
-  useEffect(() => {
-    if (pendingPastedImages.length === 0) return;
-    if (!followUpImageSectionRef.current) return;
-
-    followUpImageSectionRef.current.uploadFiles(pendingPastedImages);
-    setPendingPastedImages([]);
-  }, [pendingPastedImages]);
-
-  const appendToFollowUpMessage = (text: string) => {
-    setFollowUpMessage((prev) => {
-      const sep =
-        prev.trim().length === 0 ? '' : prev.endsWith('\n') ? '\n' : '\n\n';
-      return prev + sep + text;
-    });
-  };
+  const isEditable = isDraftLoaded && !isDraftLocked && !isRetryActive;
 
   // When a process completes (e.g., agent resolved conflicts), refresh branch status promptly
   const prevRunningRef = useRef<boolean>(isAttemptRunning);
@@ -339,13 +280,15 @@
     } else {
       if (isUnqueuing) setIsUnqueuing(false);
     }
-  }, [isQueued]);
+  }, [isQueued, isQueuing, isUnqueuing]);
 
   return (
     selectedAttemptId && (
       <div
-        ref={followUpContainerRef}
-        className="border-t p-4 focus-within:ring ring-inset"
+        className={cn(
+          'border-t p-4 focus-within:ring ring-inset',
+          isRetryActive && 'opacity-50'
+        )}
       >
         <div className="space-y-2">
           {followUpError && (
@@ -355,31 +298,6 @@
             </Alert>
           )}
           <div className="space-y-2">
-<<<<<<< HEAD
-            {showImageUpload && (
-              <div className="mb-2">
-                <ImageUploadSection
-                  ref={followUpImageSectionRef}
-                  images={images}
-                  onImagesChange={setImages}
-                  onUpload={imagesApi.upload}
-                  onDelete={imagesApi.delete}
-                  onImageUploaded={(image) => {
-                    handleImageUploaded(image);
-                    const markdownText = `![${image.original_name}](${image.file_path})`;
-                    const next =
-                      followUpMessage.trim() === ''
-                        ? markdownText
-                        : followUpMessage + ' ' + markdownText;
-                    setFollowUpMessage(next);
-                  }}
-                  disabled={!isEditable}
-                  collapsible={false}
-                  defaultExpanded={true}
-                />
-              </div>
-            )}
-=======
             <div
               className={cn(
                 'mb-2',
@@ -403,7 +321,6 @@
                 defaultExpanded={true}
               />
             </div>
->>>>>>> d8fc7a98
 
             {/* Review comments preview */}
             {reviewMarkdown && (
@@ -413,14 +330,20 @@
             )}
 
             {/* Conflict notice and actions (optional UI) */}
-            <FollowUpConflictSection
-              selectedAttemptId={selectedAttemptId}
-              attemptBranch={attemptBranch}
-              branchStatus={branchStatus}
-              isEditable={isEditable}
-              appendInstructions={appendToFollowUpMessage}
-              refetchBranchStatus={refetchBranchStatus}
-            />
+            {branchStatus && (
+              <FollowUpConflictSection
+                selectedAttemptId={selectedAttemptId}
+                attemptBranch={attemptBranch}
+                branchStatus={branchStatus}
+                isEditable={isEditable}
+                onResolve={onSendFollowUp}
+                enableResolve={
+                  canSendFollowUp && !isAttemptRunning && isEditable
+                }
+                enableAbort={canSendFollowUp && !isAttemptRunning}
+                conflictResolutionInstructions={conflictResolutionInstructions}
+              />
+            )}
 
             {/* Clicked elements notice and actions */}
             <ClickedElementsBanner />
@@ -430,7 +353,7 @@
                 placeholder={
                   isQueued
                     ? 'Type your follow-up… It will auto-send when ready.'
-                    : reviewMarkdown
+                    : reviewMarkdown || conflictResolutionInstructions
                       ? '(Optional) Add additional instructions... Type @ to search files.'
                       : 'Continue working on this task attempt... Type @ to search files.'
                 }
@@ -503,6 +426,7 @@
                         onClick={clearComments}
                         size="sm"
                         variant="destructive"
+                        disabled={!isEditable}
                       >
                         Clear Review Comments
                       </Button>
@@ -513,7 +437,8 @@
                         !canSendFollowUp ||
                         isDraftLocked ||
                         !isDraftLoaded ||
-                        isSendingFollowUp
+                        isSendingFollowUp ||
+                        isRetryActive
                       }
                       size="sm"
                     >
@@ -522,7 +447,9 @@
                       ) : (
                         <>
                           <Send className="h-4 w-4 mr-2" />
-                          Send
+                          {conflictResolutionInstructions
+                            ? 'Resolve conflicts'
+                            : 'Send'}
                         </>
                       )}
                     </Button>
@@ -583,7 +510,8 @@
                             !isDraftLoaded ||
                             isQueuing ||
                             isUnqueuing ||
-                            !!draft?.sending
+                            !!draft?.sending ||
+                            isRetryActive
                       }
                       size="sm"
                       variant="default"
