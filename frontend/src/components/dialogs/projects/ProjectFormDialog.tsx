import { useEffect, useState } from 'react';
import { Button } from '@/components/ui/button';
import {
  Dialog,
  DialogContent,
  DialogDescription,
  DialogFooter,
  DialogHeader,
  DialogTitle,
} from '@/components/ui/dialog';
import { Tabs, TabsContent, TabsList, TabsTrigger } from '@/components/ui/tabs';
import { TaskTemplateManager } from '@/components/TaskTemplateManager';
import { ProjectFormFields } from '@/components/projects/project-form-fields';
<<<<<<< HEAD
import {
  CreateProject,
  Project,
  UpdateProject,
  type ProjectRepository,
} from 'shared/types';
import { projectsApi } from '@/lib/api';
import { generateProjectNameFromPath } from '@/utils/string';
import NiceModal, { useModal } from '@ebay/nice-modal-react';
import { useProject } from '@/contexts/project-context';
import { Badge } from '@/components/ui/badge';
import { Alert, AlertDescription } from '@/components/ui/alert';
import {
  Loader2,
  Plus,
  Pencil,
  MoreHorizontal,
  Star,
  Trash2,
  AlertCircle,
} from 'lucide-react';
import {
  DropdownMenu,
  DropdownMenuContent,
  DropdownMenuItem,
  DropdownMenuSeparator,
  DropdownMenuTrigger,
} from '@/components/ui/dropdown-menu';
import {
  showRepositoryForm,
  showDeleteRepository,
} from '@/lib/modals';
=======
import { CreateProject, Project, UpdateProject } from 'shared/types';
import { generateProjectNameFromPath } from '@/utils/string';
import NiceModal, { useModal } from '@ebay/nice-modal-react';
import { useProjectMutations } from '@/hooks/useProjectMutations';
>>>>>>> d8fc7a98

export interface ProjectFormDialogProps {
  project?: Project | null;
}

export type ProjectFormDialogResult = 'saved' | 'canceled';

export const ProjectFormDialog = NiceModal.create<ProjectFormDialogProps>(
  ({ project }) => {
    const modal = useModal();
    const [name, setName] = useState(project?.name || '');
    const [gitRepoPath, setGitRepoPath] = useState(
      project?.git_repo_path || ''
    );
    const [setupScript, setSetupScript] = useState(project?.setup_script ?? '');
    const [devScript, setDevScript] = useState(project?.dev_script ?? '');
    const [cleanupScript, setCleanupScript] = useState(
      project?.cleanup_script ?? ''
    );
    const [copyFiles, setCopyFiles] = useState(project?.copy_files ?? '');
    const [error, setError] = useState('');
    const [repoMode, setRepoMode] = useState<'existing' | 'new'>('existing');
    const [parentPath, setParentPath] = useState('');
    const [folderName, setFolderName] = useState('');

    const isEditing = !!project;
    const {
      repositories,
      isRepositoriesLoading,
      updateRepository,
      isRepositoryMutating,
    } = useProject();
    const [repositoryError, setRepositoryError] = useState<string | null>(null);
    const [pendingRepositoryId, setPendingRepositoryId] = useState<string | null>(
      null
    );
    const showRepositorySummary =
      isEditing && (isRepositoriesLoading || repositories.length > 0);

    const handleAddRepository = async () => {
      if (!isEditing) return;
      setRepositoryError(null);

      try {
        await showRepositoryForm({});
      } catch (err) {
        // Modal dismissed; ignore.
      }
    };

    const handleEditRepository = async (repository: ProjectRepository) => {
      setRepositoryError(null);

      try {
        await showRepositoryForm({ repository });
      } catch (err) {
        // Modal dismissed; ignore.
      }
    };

    const handleSetPrimary = async (repository: ProjectRepository) => {
      if (!isEditing || repository.is_primary) return;

      setRepositoryError(null);
      setPendingRepositoryId(repository.id);

      try {
        await updateRepository(repository.id, {
          name: null,
          git_repo_path: null,
          root_path: null,
          is_primary: true,
        });
      } catch (err) {
        setRepositoryError(
          err instanceof Error
            ? err.message
            : 'Failed to update primary repository'
        );
      } finally {
        setPendingRepositoryId(null);
      }
    };

    const handleDeleteRepository = async (repository: ProjectRepository) => {
      setRepositoryError(null);

      try {
        await showDeleteRepository({ repository });
      } catch (err) {
        // Modal dismissed; ignore.
      }
    };

    const { createProject, updateProject } = useProjectMutations({
      onCreateSuccess: () => {
        modal.resolve('saved' as ProjectFormDialogResult);
        modal.hide();
      },
      onUpdateSuccess: () => {
        modal.resolve('saved' as ProjectFormDialogResult);
        modal.hide();
      },
      onCreateError: (err) => {
        setError(err instanceof Error ? err.message : 'An error occurred');
      },
      onUpdateError: (err) => {
        setError(err instanceof Error ? err.message : 'An error occurred');
      },
    });

    // Update form fields when project prop changes
    useEffect(() => {
      if (project) {
        setName(project.name || '');
        setGitRepoPath(project.git_repo_path || '');
        setSetupScript(project.setup_script ?? '');
        setDevScript(project.dev_script ?? '');
        setCleanupScript(project.cleanup_script ?? '');
        setCopyFiles(project.copy_files ?? '');
      } else {
        setName('');
        setGitRepoPath('');
        setSetupScript('');
        setDevScript('');
        setCleanupScript('');
        setCopyFiles('');
      }
    }, [project]);

    // Auto-populate project name from directory name
    const handleGitRepoPathChange = (path: string) => {
      setGitRepoPath(path);

      // Only auto-populate name for new projects
      if (!isEditing && path) {
        const cleanName = generateProjectNameFromPath(path);
        if (cleanName) setName(cleanName);
      }
    };

    // Handle direct project creation from repo selection
    const handleDirectCreate = async (path: string, suggestedName: string) => {
      setError('');

      const createData: CreateProject = {
        name: suggestedName,
        git_repo_path: path,
        use_existing_repo: true,
        setup_script: null,
        dev_script: null,
        cleanup_script: null,
        copy_files: null,
      };

      createProject.mutate(createData);
    };

    const handleSubmit = async (e: React.FormEvent) => {
      e.preventDefault();
      setError('');

      let finalGitRepoPath = gitRepoPath;
      if (repoMode === 'new') {
        const effectiveParentPath = parentPath.trim();
        const cleanFolderName = folderName.trim();
        finalGitRepoPath = effectiveParentPath
          ? `${effectiveParentPath}/${cleanFolderName}`.replace(/\/+/g, '/')
          : cleanFolderName;
      }
      // Auto-populate name from git repo path if not provided
      const finalName =
        name.trim() || generateProjectNameFromPath(finalGitRepoPath);

      if (isEditing && project) {
        const updateData: UpdateProject = {
          name: finalName,
          git_repo_path: finalGitRepoPath,
          setup_script: setupScript.trim() || null,
          dev_script: devScript.trim() || null,
          cleanup_script: cleanupScript.trim() || null,
          copy_files: copyFiles.trim() || null,
        };

        updateProject.mutate({ projectId: project.id, data: updateData });
      } else {
        // Creating new project
        const createData: CreateProject = {
          name: finalName,
          git_repo_path: finalGitRepoPath,
          use_existing_repo: repoMode === 'existing',
          setup_script: null,
          dev_script: null,
          cleanup_script: null,
          copy_files: null,
        };

        createProject.mutate(createData);
      }
    };

    const handleCancel = () => {
      // Reset form
      if (project) {
        setName(project.name || '');
        setGitRepoPath(project.git_repo_path || '');
        setSetupScript(project.setup_script ?? '');
        setDevScript(project.dev_script ?? '');
        setCopyFiles(project.copy_files ?? '');
      } else {
        setName('');
        setGitRepoPath('');
        setSetupScript('');
        setDevScript('');
        setCopyFiles('');
      }
      setParentPath('');
      setFolderName('');
      setError('');

      modal.resolve('canceled' as ProjectFormDialogResult);
      modal.hide();
    };

    const handleOpenChange = (open: boolean) => {
      if (!open) {
        handleCancel();
      }
    };

    return (
      <Dialog open={modal.visible} onOpenChange={handleOpenChange}>
        <DialogContent className="overflow-x-hidden">
          <DialogHeader>
            <DialogTitle>
              {isEditing ? 'Edit Project' : 'Create Project'}
            </DialogTitle>
            <DialogDescription>
              {isEditing
                ? "Make changes to your project here. Click save when you're done."
                : 'Choose your repository source'}
            </DialogDescription>
          </DialogHeader>

          <div className="mx-auto w-full max-w-2xl overflow-x-hidden px-1">
            {isEditing ? (
              <Tabs defaultValue="general" className="w-full -mt-2">
                <TabsList className="grid w-full grid-cols-2 mb-4">
                  <TabsTrigger value="general">General</TabsTrigger>
                  <TabsTrigger value="templates">Task Templates</TabsTrigger>
                </TabsList>
                <TabsContent value="general" className="space-y-4">
                  <form onSubmit={handleSubmit} className="space-y-4">
                    {showRepositorySummary && (
                      <div className="border border-border rounded-md bg-muted/40 p-4 space-y-3">
                        <div className="flex items-center justify-between gap-2">
                          <div>
                            <p className="text-sm font-medium text-foreground">
                              Connected repositories
                            </p>
                            <p className="text-xs text-muted-foreground">
                              Manage repositories without leaving the project
                              editor.
                            </p>
                          </div>
                          <Button
                            type="button"
                            variant="outline"
                            size="sm"
                            onClick={handleAddRepository}
                            disabled={isRepositoryMutating}
                          >
                            <Plus className="mr-2 h-4 w-4" /> Add repository
                          </Button>
                        </div>
                        {isRepositoriesLoading ? (
                          <div className="flex items-center text-xs text-muted-foreground">
                            <Loader2 className="mr-2 h-3 w-3 animate-spin" />
                            Loading repositories…
                          </div>
                        ) : (
                          <div className="space-y-2">
                            {repositoryError ? (
                              <Alert variant="destructive">
                                <AlertCircle className="h-4 w-4" />
                                <AlertDescription>
                                  {repositoryError}
                                </AlertDescription>
                              </Alert>
                            ) : null}
                            {repositories.length === 0 ? (
                              <p className="text-xs text-muted-foreground">
                                Add repositories after saving this project.
                              </p>
                            ) : (
                              repositories.map((repo) => (
                                <div
                                  key={repo.id}
                                  className="rounded border border-border bg-background p-3 text-xs"
                                >
                                  <div className="flex items-start justify-between gap-2">
                                    <div className="min-w-0 space-y-1">
                                      <div className="flex items-center gap-2">
                                        <span
                                          className="font-medium text-foreground truncate"
                                          title={repo.name}
                                        >
                                          {repo.name}
                                        </span>
                                        {repo.is_primary && (
                                          <Badge
                                            variant="outline"
                                            className="text-[10px]"
                                          >
                                            Primary
                                          </Badge>
                                        )}
                                      </div>
                                      <div
                                        className="text-muted-foreground break-all"
                                        title={repo.git_repo_path}
                                      >
                                        <span className="font-medium text-foreground">
                                          Path:
                                        </span>{' '}
                                        {repo.git_repo_path}
                                      </div>
                                      {repo.root_path ? (
                                        <div
                                          className="text-muted-foreground break-all"
                                          title={repo.root_path}
                                        >
                                          <span className="font-medium text-foreground">
                                            Root:
                                          </span>{' '}
                                          {repo.root_path}
                                        </div>
                                      ) : null}
                                    </div>
                                    <div className="flex items-center gap-2">
                                      <Button
                                        type="button"
                                        variant="ghost"
                                        size="icon"
                                        onClick={() => handleEditRepository(repo)}
                                        disabled={isRepositoryMutating}
                                        aria-label={`Edit ${repo.name}`}
                                      >
                                        <Pencil className="h-4 w-4" />
                                      </Button>
                                      <DropdownMenu>
                                        <DropdownMenuTrigger asChild>
                                          <Button
                                            type="button"
                                            variant="ghost"
                                            size="icon"
                                            disabled={
                                              isRepositoryMutating ||
                                              pendingRepositoryId === repo.id
                                            }
                                            aria-label={`Actions for ${repo.name}`}
                                          >
                                            <MoreHorizontal className="h-4 w-4" />
                                          </Button>
                                        </DropdownMenuTrigger>
                                        <DropdownMenuContent align="end" className="w-48">
                                          {!repo.is_primary ? (
                                            <DropdownMenuItem
                                              onSelect={(event) => {
                                                event.preventDefault();
                                                handleSetPrimary(repo);
                                              }}
                                              disabled={
                                                isRepositoryMutating ||
                                                pendingRepositoryId === repo.id
                                              }
                                            >
                                              <Star className="mr-2 h-4 w-4" />
                                              Make primary
                                            </DropdownMenuItem>
                                          ) : null}
                                          {!repo.is_primary && (
                                            <DropdownMenuSeparator />
                                          )}
                                          <DropdownMenuItem
                                            onSelect={(event) => {
                                              event.preventDefault();
                                              handleDeleteRepository(repo);
                                            }}
                                            className="text-destructive focus:text-destructive"
                                          >
                                            <Trash2 className="mr-2 h-4 w-4" /> Remove
                                          </DropdownMenuItem>
                                        </DropdownMenuContent>
                                      </DropdownMenu>
                                    </div>
                                  </div>
                                </div>
                              ))
                            )}
                          </div>
                        )}
                      </div>
                    )}
                    <ProjectFormFields
                      isEditing={isEditing}
                      repoMode={repoMode}
                      setRepoMode={setRepoMode}
                      gitRepoPath={gitRepoPath}
                      handleGitRepoPathChange={handleGitRepoPathChange}
                      parentPath={parentPath}
                      setParentPath={setParentPath}
                      setFolderName={setFolderName}
                      setName={setName}
                      name={name}
                      setupScript={setupScript}
                      setSetupScript={setSetupScript}
                      devScript={devScript}
                      setDevScript={setDevScript}
                      cleanupScript={cleanupScript}
                      setCleanupScript={setCleanupScript}
                      copyFiles={copyFiles}
                      setCopyFiles={setCopyFiles}
                      error={error}
                      setError={setError}
                      projectId={project ? project.id : undefined}
                      repositories={repositories}
                    />
                    <DialogFooter>
                      <Button
                        type="submit"
                        disabled={
                          updateProject.isPending || !gitRepoPath.trim()
                        }
                      >
                        {updateProject.isPending ? 'Saving...' : 'Save Changes'}
                      </Button>
                    </DialogFooter>
                  </form>
                </TabsContent>
                <TabsContent value="templates" className="mt-0 pt-0">
                  <TaskTemplateManager
                    projectId={project ? project.id : undefined}
                  />
                </TabsContent>
              </Tabs>
            ) : (
              <form onSubmit={handleSubmit} className="space-y-4">
                <ProjectFormFields
                  isEditing={isEditing}
                  repoMode={repoMode}
                  setRepoMode={setRepoMode}
                  gitRepoPath={gitRepoPath}
                  handleGitRepoPathChange={handleGitRepoPathChange}
                  parentPath={parentPath}
                  setParentPath={setParentPath}
                  setFolderName={setFolderName}
                  setName={setName}
                  name={name}
                  setupScript={setupScript}
                  setSetupScript={setSetupScript}
                  devScript={devScript}
                  setDevScript={setDevScript}
                  cleanupScript={cleanupScript}
                  setCleanupScript={setCleanupScript}
                  copyFiles={copyFiles}
                  setCopyFiles={setCopyFiles}
                  error={error}
                  setError={setError}
                  projectId={undefined}
                  onCreateProject={handleDirectCreate}
                  repositories={project ? repositories : []}
                />
                {repoMode === 'new' && (
                  <DialogFooter>
                    <Button
                      type="submit"
                      disabled={createProject.isPending || !folderName.trim()}
                    >
                      {createProject.isPending
                        ? 'Creating...'
                        : 'Create Project'}
                    </Button>
                  </DialogFooter>
                )}
              </form>
            )}
          </div>
        </DialogContent>
      </Dialog>
    );
  }
);<|MERGE_RESOLUTION|>--- conflicted
+++ resolved
@@ -11,45 +11,10 @@
 import { Tabs, TabsContent, TabsList, TabsTrigger } from '@/components/ui/tabs';
 import { TaskTemplateManager } from '@/components/TaskTemplateManager';
 import { ProjectFormFields } from '@/components/projects/project-form-fields';
-<<<<<<< HEAD
-import {
-  CreateProject,
-  Project,
-  UpdateProject,
-  type ProjectRepository,
-} from 'shared/types';
-import { projectsApi } from '@/lib/api';
-import { generateProjectNameFromPath } from '@/utils/string';
-import NiceModal, { useModal } from '@ebay/nice-modal-react';
-import { useProject } from '@/contexts/project-context';
-import { Badge } from '@/components/ui/badge';
-import { Alert, AlertDescription } from '@/components/ui/alert';
-import {
-  Loader2,
-  Plus,
-  Pencil,
-  MoreHorizontal,
-  Star,
-  Trash2,
-  AlertCircle,
-} from 'lucide-react';
-import {
-  DropdownMenu,
-  DropdownMenuContent,
-  DropdownMenuItem,
-  DropdownMenuSeparator,
-  DropdownMenuTrigger,
-} from '@/components/ui/dropdown-menu';
-import {
-  showRepositoryForm,
-  showDeleteRepository,
-} from '@/lib/modals';
-=======
 import { CreateProject, Project, UpdateProject } from 'shared/types';
 import { generateProjectNameFromPath } from '@/utils/string';
 import NiceModal, { useModal } from '@ebay/nice-modal-react';
 import { useProjectMutations } from '@/hooks/useProjectMutations';
->>>>>>> d8fc7a98
 
 export interface ProjectFormDialogProps {
   project?: Project | null;
@@ -76,73 +41,6 @@
     const [folderName, setFolderName] = useState('');
 
     const isEditing = !!project;
-    const {
-      repositories,
-      isRepositoriesLoading,
-      updateRepository,
-      isRepositoryMutating,
-    } = useProject();
-    const [repositoryError, setRepositoryError] = useState<string | null>(null);
-    const [pendingRepositoryId, setPendingRepositoryId] = useState<string | null>(
-      null
-    );
-    const showRepositorySummary =
-      isEditing && (isRepositoriesLoading || repositories.length > 0);
-
-    const handleAddRepository = async () => {
-      if (!isEditing) return;
-      setRepositoryError(null);
-
-      try {
-        await showRepositoryForm({});
-      } catch (err) {
-        // Modal dismissed; ignore.
-      }
-    };
-
-    const handleEditRepository = async (repository: ProjectRepository) => {
-      setRepositoryError(null);
-
-      try {
-        await showRepositoryForm({ repository });
-      } catch (err) {
-        // Modal dismissed; ignore.
-      }
-    };
-
-    const handleSetPrimary = async (repository: ProjectRepository) => {
-      if (!isEditing || repository.is_primary) return;
-
-      setRepositoryError(null);
-      setPendingRepositoryId(repository.id);
-
-      try {
-        await updateRepository(repository.id, {
-          name: null,
-          git_repo_path: null,
-          root_path: null,
-          is_primary: true,
-        });
-      } catch (err) {
-        setRepositoryError(
-          err instanceof Error
-            ? err.message
-            : 'Failed to update primary repository'
-        );
-      } finally {
-        setPendingRepositoryId(null);
-      }
-    };
-
-    const handleDeleteRepository = async (repository: ProjectRepository) => {
-      setRepositoryError(null);
-
-      try {
-        await showDeleteRepository({ repository });
-      } catch (err) {
-        // Modal dismissed; ignore.
-      }
-    };
 
     const { createProject, updateProject } = useProjectMutations({
       onCreateSuccess: () => {
@@ -303,157 +201,6 @@
                 </TabsList>
                 <TabsContent value="general" className="space-y-4">
                   <form onSubmit={handleSubmit} className="space-y-4">
-                    {showRepositorySummary && (
-                      <div className="border border-border rounded-md bg-muted/40 p-4 space-y-3">
-                        <div className="flex items-center justify-between gap-2">
-                          <div>
-                            <p className="text-sm font-medium text-foreground">
-                              Connected repositories
-                            </p>
-                            <p className="text-xs text-muted-foreground">
-                              Manage repositories without leaving the project
-                              editor.
-                            </p>
-                          </div>
-                          <Button
-                            type="button"
-                            variant="outline"
-                            size="sm"
-                            onClick={handleAddRepository}
-                            disabled={isRepositoryMutating}
-                          >
-                            <Plus className="mr-2 h-4 w-4" /> Add repository
-                          </Button>
-                        </div>
-                        {isRepositoriesLoading ? (
-                          <div className="flex items-center text-xs text-muted-foreground">
-                            <Loader2 className="mr-2 h-3 w-3 animate-spin" />
-                            Loading repositories…
-                          </div>
-                        ) : (
-                          <div className="space-y-2">
-                            {repositoryError ? (
-                              <Alert variant="destructive">
-                                <AlertCircle className="h-4 w-4" />
-                                <AlertDescription>
-                                  {repositoryError}
-                                </AlertDescription>
-                              </Alert>
-                            ) : null}
-                            {repositories.length === 0 ? (
-                              <p className="text-xs text-muted-foreground">
-                                Add repositories after saving this project.
-                              </p>
-                            ) : (
-                              repositories.map((repo) => (
-                                <div
-                                  key={repo.id}
-                                  className="rounded border border-border bg-background p-3 text-xs"
-                                >
-                                  <div className="flex items-start justify-between gap-2">
-                                    <div className="min-w-0 space-y-1">
-                                      <div className="flex items-center gap-2">
-                                        <span
-                                          className="font-medium text-foreground truncate"
-                                          title={repo.name}
-                                        >
-                                          {repo.name}
-                                        </span>
-                                        {repo.is_primary && (
-                                          <Badge
-                                            variant="outline"
-                                            className="text-[10px]"
-                                          >
-                                            Primary
-                                          </Badge>
-                                        )}
-                                      </div>
-                                      <div
-                                        className="text-muted-foreground break-all"
-                                        title={repo.git_repo_path}
-                                      >
-                                        <span className="font-medium text-foreground">
-                                          Path:
-                                        </span>{' '}
-                                        {repo.git_repo_path}
-                                      </div>
-                                      {repo.root_path ? (
-                                        <div
-                                          className="text-muted-foreground break-all"
-                                          title={repo.root_path}
-                                        >
-                                          <span className="font-medium text-foreground">
-                                            Root:
-                                          </span>{' '}
-                                          {repo.root_path}
-                                        </div>
-                                      ) : null}
-                                    </div>
-                                    <div className="flex items-center gap-2">
-                                      <Button
-                                        type="button"
-                                        variant="ghost"
-                                        size="icon"
-                                        onClick={() => handleEditRepository(repo)}
-                                        disabled={isRepositoryMutating}
-                                        aria-label={`Edit ${repo.name}`}
-                                      >
-                                        <Pencil className="h-4 w-4" />
-                                      </Button>
-                                      <DropdownMenu>
-                                        <DropdownMenuTrigger asChild>
-                                          <Button
-                                            type="button"
-                                            variant="ghost"
-                                            size="icon"
-                                            disabled={
-                                              isRepositoryMutating ||
-                                              pendingRepositoryId === repo.id
-                                            }
-                                            aria-label={`Actions for ${repo.name}`}
-                                          >
-                                            <MoreHorizontal className="h-4 w-4" />
-                                          </Button>
-                                        </DropdownMenuTrigger>
-                                        <DropdownMenuContent align="end" className="w-48">
-                                          {!repo.is_primary ? (
-                                            <DropdownMenuItem
-                                              onSelect={(event) => {
-                                                event.preventDefault();
-                                                handleSetPrimary(repo);
-                                              }}
-                                              disabled={
-                                                isRepositoryMutating ||
-                                                pendingRepositoryId === repo.id
-                                              }
-                                            >
-                                              <Star className="mr-2 h-4 w-4" />
-                                              Make primary
-                                            </DropdownMenuItem>
-                                          ) : null}
-                                          {!repo.is_primary && (
-                                            <DropdownMenuSeparator />
-                                          )}
-                                          <DropdownMenuItem
-                                            onSelect={(event) => {
-                                              event.preventDefault();
-                                              handleDeleteRepository(repo);
-                                            }}
-                                            className="text-destructive focus:text-destructive"
-                                          >
-                                            <Trash2 className="mr-2 h-4 w-4" /> Remove
-                                          </DropdownMenuItem>
-                                        </DropdownMenuContent>
-                                      </DropdownMenu>
-                                    </div>
-                                  </div>
-                                </div>
-                              ))
-                            )}
-                          </div>
-                        )}
-                      </div>
-                    )}
                     <ProjectFormFields
                       isEditing={isEditing}
                       repoMode={repoMode}
@@ -476,7 +223,6 @@
                       error={error}
                       setError={setError}
                       projectId={project ? project.id : undefined}
-                      repositories={repositories}
                     />
                     <DialogFooter>
                       <Button
@@ -521,7 +267,6 @@
                   setError={setError}
                   projectId={undefined}
                   onCreateProject={handleDirectCreate}
-                  repositories={project ? repositories : []}
                 />
                 {repoMode === 'new' && (
                   <DialogFooter>
