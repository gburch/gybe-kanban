import Markdown from 'markdown-to-jsx';
import { memo, useMemo, useState, useCallback } from 'react';
import {
  Tooltip,
  TooltipContent,
  TooltipProvider,
  TooltipTrigger,
} from '@/components/ui/tooltip.tsx';
import { Button } from '@/components/ui/button.tsx';
import { Check, Clipboard } from 'lucide-react';
import { writeClipboardViaBridge } from '@/vscode/bridge';

const HIGHLIGHT_LINK =
  'rounded-sm bg-muted/50 px-1 py-0.5 underline-offset-2 transition-colors';
const HIGHLIGHT_LINK_HOVER = 'hover:bg-muted';
const HIGHLIGHT_CODE = 'rounded-sm bg-muted/50 px-1 py-0.5 font-mono text-sm';

function sanitizeHref(href?: string): string | undefined {
  if (typeof href !== 'string') return undefined;
  const trimmed = href.trim();
  // Block dangerous protocols
  if (/^(javascript|vbscript|data):/i.test(trimmed)) return undefined;
  // Allow anchors and common relative forms
  if (
    trimmed.startsWith('#') ||
    trimmed.startsWith('./') ||
    trimmed.startsWith('../') ||
    trimmed.startsWith('/')
  )
    return trimmed;
  // Allow only https
  if (/^https:\/\//i.test(trimmed)) return trimmed;
  // Block everything else by default
  return undefined;
}

function isExternalHref(href?: string): boolean {
  if (!href) return false;
  return /^https:\/\//i.test(href);
}

function LinkOverride({
  href,
  children,
  title,
}: {
  href?: string;
  children: React.ReactNode;
  title?: string;
}) {
  const rawHref = typeof href === 'string' ? href : '';
  const safeHref = sanitizeHref(rawHref);

  const external = isExternalHref(safeHref);
  const internalOrDisabled = !external;

  if (!safeHref || internalOrDisabled) {
    // Disabled internal link (relative paths and anchors)
    return (
      <span
        role="link"
        aria-disabled="true"
        title={title || rawHref || undefined}
        className={`${HIGHLIGHT_LINK} cursor-not-allowed select-text`}
      >
        {children}
      </span>
    );
  }

  // External link
  return (
    <a
      href={safeHref}
      title={title}
      target="_blank"
      rel="noopener noreferrer"
      className={`${HIGHLIGHT_LINK} ${HIGHLIGHT_LINK_HOVER} underline`}
      onClick={(e) => {
        e.stopPropagation();
      }}
    >
      {children}
    </a>
  );
}

function InlineCodeOverride({ children, className, ...props }: any) {
  // Only highlight inline code, not fenced code blocks
  const hasLanguage =
    typeof className === 'string' && /\blanguage-/.test(className);
  if (hasLanguage) {
    // Likely a fenced block's <code>; leave className as-is for syntax highlighting
    return (
      <code {...props} className={className}>
        {children}
      </code>
    );
  }
  return (
    <code
      {...props}
      className={`${HIGHLIGHT_CODE}${className ? ` ${className}` : ''}`}
    >
      {children}
    </code>
  );
}

interface MarkdownRendererProps {
  content: string;
  className?: string;
  enableCopyButton?: boolean;
}

function MarkdownRenderer({
  content,
  className = '',
  enableCopyButton = false,
}: MarkdownRendererProps) {
  const overrides = useMemo(
    () => ({
      a: { component: LinkOverride },
      code: { component: InlineCodeOverride },
      strong: {
        component: ({ children, ...props }: any) => (
          <span {...props} className="">
            {children}
          </span>
        ),
      },
      em: {
        component: ({ children, ...props }: any) => (
          <em {...props} className="italic">
            {children}
          </em>
        ),
      },
      p: {
        component: ({ children, ...props }: any) => (
          <p {...props} className="leading-tight">
            {children}
          </p>
        ),
      },
      h1: {
        component: ({ children, ...props }: any) => (
          <h1 {...props} className="text-lg leading-tight font-medium">
            {children}
          </h1>
        ),
      },
      h2: {
        component: ({ children, ...props }: any) => (
          <h2 {...props} className="text-base leading-tight font-medium">
            {children}
          </h2>
        ),
      },
      h3: {
        component: ({ children, ...props }: any) => (
          <h3 {...props} className="text-sm leading-tight">
            {children}
          </h3>
        ),
      },
      ul: {
        component: ({ children, ...props }: any) => (
          <ul {...props} className="list-disc list-outside space-y-1 ps-6">
            {children}
          </ul>
        ),
      },
      ol: {
        component: ({ children, ...props }: any) => (
          <ol {...props} className="list-decimal list-outside space-y-1 ps-6">
            {children}
          </ol>
        ),
      },
      li: {
        component: ({ children, ...props }: any) => (
          <li {...props} className="leading-tight">
            {children}
          </li>
        ),
      },
    }),
    []
  );

  const markdownOptions = useMemo(
    () => ({
      overrides,
      disableParsingRawHTML: true,
    }),
    [overrides]
  );

  const [copied, setCopied] = useState(false);
  const handleCopy = useCallback(async () => {
    try {
      await writeClipboardViaBridge(content);
      setCopied(true);
      window.setTimeout(() => setCopied(false), 400);
    } catch {
      // noop – bridge handles fallback
    }
  }, [content]);

  return (
    <div className={`relative group`}>
      {enableCopyButton && (
        <div className="sticky top-2 right-2 z-10 pointer-events-none h-0">
          <div className="flex justify-end pr-1">
            <TooltipProvider>
              <Tooltip>
                <TooltipTrigger asChild>
                  <div className="relative">
                    <Button
                      type="button"
                      aria-label={copied ? 'Copied!' : 'Copy as Markdown'}
                      title={copied ? 'Copied!' : 'Copy as Markdown'}
                      variant="outline"
                      size="icon"
                      onClick={handleCopy}
                      className="pointer-events-auto opacity-0 group-hover:opacity-100 delay-0 transition-opacity duration-50 h-8 w-8 rounded-md bg-background/95 backdrop-blur border border-border shadow-sm"
                    >
                      {copied ? (
                        <Check className="h-4 w-4 text-green-600" />
                      ) : (
                        <Clipboard className="h-4 w-4" />
                      )}
                    </Button>
                    {copied && (
                      <div
                        className="absolute -right-1 mt-1 translate-y-1.5 select-none text-[11px] leading-none px-2 py-1 rounded bg-green-600 text-white shadow pointer-events-none"
                        role="status"
                        aria-live="polite"
                      >
                        Copied
                      </div>
                    )}
                  </div>
                </TooltipTrigger>
                <TooltipContent>
                  {copied ? 'Copied!' : 'Copy as Markdown'}
                </TooltipContent>
              </Tooltip>
            </TooltipProvider>
          </div>
        </div>
      )}
      <div className={className}>
<<<<<<< HEAD
        <Markdown options={markdownOptions}>{content}</Markdown>
=======
        <Markdown options={{ overrides, disableParsingRawHTML: true }}>
          {content}
        </Markdown>
>>>>>>> f26f7006
      </div>
    </div>
  );
}

export default memo(MarkdownRenderer);<|MERGE_RESOLUTION|>--- conflicted
+++ resolved
@@ -252,13 +252,7 @@
         </div>
       )}
       <div className={className}>
-<<<<<<< HEAD
         <Markdown options={markdownOptions}>{content}</Markdown>
-=======
-        <Markdown options={{ overrides, disableParsingRawHTML: true }}>
-          {content}
-        </Markdown>
->>>>>>> f26f7006
       </div>
     </div>
   );
