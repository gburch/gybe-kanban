import { Link, useLocation } from 'react-router-dom';
import { useCallback, useEffect, useState } from 'react';
<<<<<<< HEAD
=======
import { siDiscord } from 'simple-icons';
>>>>>>> a26ef54e
import { Button } from '@/components/ui/button';
import {
  DropdownMenu,
  DropdownMenuContent,
  DropdownMenuItem,
  DropdownMenuSeparator,
  DropdownMenuTrigger,
} from '@/components/ui/dropdown-menu';
import {
  FolderOpen,
  Settings,
  BookOpen,
  MessageCircleQuestion,
  MessageCircle,
  Menu,
  Plus,
  LayoutGrid,
  GitBranch,
} from 'lucide-react';
import { Logo } from '@/components/logo';
import { SearchBar } from '@/components/search-bar';
import { useSearch } from '@/contexts/search-context';
import { openTaskForm } from '@/lib/openTaskForm';
import { useProject } from '@/contexts/project-context';
import { showProjectForm } from '@/lib/modals';
import { useOpenProjectInEditor } from '@/hooks/useOpenProjectInEditor';
import { NotificationButton } from '@/components/notifications/notification-button';
import { projectsApi } from '@/lib/api';
import type { Project } from 'shared/types';
import { ProjectSwitcher } from '@/components/layout/ProjectSwitcher';

const DISCORD_GUILD_ID = '1423630976524877857';

const INTERNAL_NAV = [
  { label: 'Projects', icon: FolderOpen, to: '/projects' },
  { label: 'Settings', icon: Settings, to: '/settings' },
];

const EXTERNAL_LINKS = [
  {
    label: 'Docs',
    icon: BookOpen,
    href: 'https://vibekanban.com/docs',
  },
  {
    label: 'Support',
    icon: MessageCircleQuestion,
    href: 'https://github.com/BloopAI/vibe-kanban/issues',
  },
  {
    label: 'Discord',
    icon: MessageCircle,
    href: 'https://discord.gg/AC4nwVtJM3',
  },
];

interface NavbarProps {
  viewMode?: 'kanban' | 'flow';
  onViewModeChange?: (mode: 'kanban' | 'flow') => void;
}

export function Navbar({ viewMode, onViewModeChange }: NavbarProps = {}) {
  const location = useLocation();
  const { projectId, project } = useProject();
  const { query, setQuery, active, registerInputRef } = useSearch();
  const handleOpenInEditor = useOpenProjectInEditor(project || null);
<<<<<<< HEAD
  const [projects, setProjects] = useState<Project[]>([]);
  const [isProjectsLoading, setIsProjectsLoading] = useState(false);
=======
  const [onlineCount, setOnlineCount] = useState<number | null>(null);

  useEffect(() => {
    let cancelled = false;

    const fetchCount = async () => {
      try {
        const res = await fetch(
          `https://discord.com/api/guilds/${DISCORD_GUILD_ID}/widget.json`,
          { cache: 'no-store' }
        );
        if (!res.ok) return; // Widget disabled or temporary error; keep previous value
        const data = await res.json();
        if (!cancelled && typeof data?.presence_count === 'number') {
          setOnlineCount(data.presence_count);
        }
      } catch {
        // Network error; ignore and keep previous value
      }
    };

    // Initial fetch + refresh every 60s
    fetchCount();
    const interval = setInterval(fetchCount, 60_000);

    return () => {
      cancelled = true;
      clearInterval(interval);
    };
  }, []);
>>>>>>> a26ef54e

  const setSearchBarRef = useCallback(
    (node: HTMLInputElement | null) => {
      registerInputRef(node);
    },
    [registerInputRef]
  );

  useEffect(() => {
    const fetchProjects = async () => {
      setIsProjectsLoading(true);
      try {
        const result = await projectsApi.getAll();
        setProjects(result);
      } catch (error) {
        console.error('Failed to fetch projects for notifications:', error);
      } finally {
        setIsProjectsLoading(false);
      }
    };

    fetchProjects();
  }, []);

  const handleCreateTask = () => {
    if (projectId) {
      openTaskForm({ projectId });
    }
  };

  const handleOpenInIDE = () => {
    handleOpenInEditor();
  };

  const handleProjectSettings = async () => {
    try {
      await showProjectForm({ project });
      // Settings saved successfully - no additional action needed
    } catch (error) {
      // User cancelled - do nothing
    }
  };

  return (
    <div className="border-b bg-background">
      <div className="w-full px-3">
        <div className="flex items-center h-12 py-2">
<<<<<<< HEAD
          <div className="flex-1 flex items-center gap-2">
            <Link to="/projects">
              <Logo />
            </Link>
            <ProjectSwitcher />
=======
          <div className="flex-1 flex items-center">
            <Link to="/projects">
              <Logo />
            </Link>
            <a
              href="https://discord.gg/AC4nwVtJM3"
              target="_blank"
              rel="noopener noreferrer"
              aria-label="Join our Discord"
              className="hidden sm:inline-flex items-center ml-3 text-xs font-medium overflow-hidden border h-6"
            >
              <span className="bg-muted text-foreground flex items-center p-2 border-r">
                <svg
                  className="h-4 w-4"
                  viewBox="0 0 24 24"
                  fill="currentColor"
                  aria-hidden="true"
                >
                  <path d={siDiscord.path} />
                </svg>
              </span>
              <span
                className=" h-full items-center flex p-2"
                aria-live="polite"
              >
                {onlineCount !== null
                  ? `${onlineCount.toLocaleString()} online`
                  : 'online'}
              </span>
            </a>
>>>>>>> a26ef54e
          </div>

          <div className="hidden sm:flex items-center gap-2">
            <SearchBar
              ref={setSearchBarRef}
              value={query}
              onChange={setQuery}
              disabled={!active}
              project={project || null}
            />
          </div>

          <div className="flex-1 flex justify-end">
            <NotificationButton
              projectId={projectId ?? null}
              projects={projects.map(({ id, name }) => ({ id, name }))}
              isProjectsLoading={isProjectsLoading}
            />
            {projectId && (
              <>
                {viewMode && onViewModeChange && (
                  <Button
                    variant="ghost"
                    size="icon"
                    onClick={() =>
                      onViewModeChange(
                        viewMode === 'kanban' ? 'flow' : 'kanban'
                      )
                    }
                    aria-label={
                      viewMode === 'kanban'
                        ? 'Switch to flow view'
                        : 'Switch to kanban view'
                    }
                  >
                    {viewMode === 'kanban' ? (
                      <GitBranch className="h-4 w-4" />
                    ) : (
                      <LayoutGrid className="h-4 w-4" />
                    )}
                  </Button>
                )}
                <Button
                  variant="ghost"
                  size="icon"
                  onClick={handleOpenInIDE}
                  aria-label="Open project in IDE"
                >
                  <FolderOpen className="h-4 w-4" />
                </Button>
                <Button
                  variant="ghost"
                  size="icon"
                  onClick={handleProjectSettings}
                  aria-label="Project settings"
                >
                  <Settings className="h-4 w-4" />
                </Button>
                <Button
                  variant="ghost"
                  size="icon"
                  onClick={handleCreateTask}
                  aria-label="Create new task"
                >
                  <Plus className="h-4 w-4" />
                </Button>
              </>
            )}
            <DropdownMenu>
              <DropdownMenuTrigger asChild>
                <Button
                  variant="ghost"
                  size="icon"
                  aria-label="Main navigation"
                >
                  <Menu className="h-4 w-4" />
                </Button>
              </DropdownMenuTrigger>

              <DropdownMenuContent align="end">
                {INTERNAL_NAV.map((item) => {
                  const active = location.pathname.startsWith(item.to);
                  const Icon = item.icon;
                  return (
                    <DropdownMenuItem
                      key={item.to}
                      asChild
                      className={active ? 'bg-accent' : ''}
                    >
                      <Link to={item.to}>
                        <Icon className="mr-2 h-4 w-4" />
                        {item.label}
                      </Link>
                    </DropdownMenuItem>
                  );
                })}

                <DropdownMenuSeparator />

                {EXTERNAL_LINKS.map((item) => {
                  const Icon = item.icon;
                  return (
                    <DropdownMenuItem key={item.href} asChild>
                      <a
                        href={item.href}
                        target="_blank"
                        rel="noopener noreferrer"
                      >
                        <Icon className="mr-2 h-4 w-4" />
                        {item.label}
                      </a>
                    </DropdownMenuItem>
                  );
                })}
              </DropdownMenuContent>
            </DropdownMenu>
          </div>
        </div>
      </div>
    </div>
  );
}<|MERGE_RESOLUTION|>--- conflicted
+++ resolved
@@ -1,9 +1,6 @@
 import { Link, useLocation } from 'react-router-dom';
 import { useCallback, useEffect, useState } from 'react';
-<<<<<<< HEAD
-=======
 import { siDiscord } from 'simple-icons';
->>>>>>> a26ef54e
 import { Button } from '@/components/ui/button';
 import {
   DropdownMenu,
@@ -70,10 +67,6 @@
   const { projectId, project } = useProject();
   const { query, setQuery, active, registerInputRef } = useSearch();
   const handleOpenInEditor = useOpenProjectInEditor(project || null);
-<<<<<<< HEAD
-  const [projects, setProjects] = useState<Project[]>([]);
-  const [isProjectsLoading, setIsProjectsLoading] = useState(false);
-=======
   const [onlineCount, setOnlineCount] = useState<number | null>(null);
 
   useEffect(() => {
@@ -104,7 +97,6 @@
       clearInterval(interval);
     };
   }, []);
->>>>>>> a26ef54e
 
   const setSearchBarRef = useCallback(
     (node: HTMLInputElement | null) => {
@@ -152,13 +144,6 @@
     <div className="border-b bg-background">
       <div className="w-full px-3">
         <div className="flex items-center h-12 py-2">
-<<<<<<< HEAD
-          <div className="flex-1 flex items-center gap-2">
-            <Link to="/projects">
-              <Logo />
-            </Link>
-            <ProjectSwitcher />
-=======
           <div className="flex-1 flex items-center">
             <Link to="/projects">
               <Logo />
@@ -189,7 +174,6 @@
                   : 'online'}
               </span>
             </a>
->>>>>>> a26ef54e
           </div>
 
           <div className="hidden sm:flex items-center gap-2">
