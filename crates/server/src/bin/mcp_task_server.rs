use rmcp::{ServiceExt, transport::stdio};
use server::mcp::task_server::TaskServer;
use tracing_subscriber::{EnvFilter, prelude::*};
use utils::{port_file::read_port_file, sentry::sentry_layer};

fn main() -> anyhow::Result<()> {
    let environment = if cfg!(debug_assertions) {
        "dev"
    } else {
        "production"
    };
    let _guard = sentry::init((
        "https://1065a1d276a581316999a07d5dffee26@o4509603705192449.ingest.de.sentry.io/4509605576441937",
        sentry::ClientOptions {
            release: sentry::release_name!(),
            environment: Some(environment.into()),
            ..Default::default()
        },
    ));
    sentry::configure_scope(|scope| {
        scope.set_tag("source", "mcp");
    });
    tokio::runtime::Builder::new_multi_thread()
        .enable_all()
        .build()
        .unwrap()
        .block_on(async {
            tracing_subscriber::registry()
                .with(
                    tracing_subscriber::fmt::layer()
                        .with_writer(std::io::stderr)
                        .with_filter(EnvFilter::new("debug")),
                )
                .with(sentry_layer())
                .init();

            let version = env!("CARGO_PKG_VERSION");
            tracing::debug!("[MCP] Starting MCP task server version {version}...");

            // Read backend port from port file or environment variable
            let base_url = if let Ok(url) = std::env::var("VIBE_BACKEND_URL") {
                tracing::info!("[MCP] Using backend URL from VIBE_BACKEND_URL: {}", url);
                url
            } else {
                let host = std::env::var("HOST").unwrap_or_else(|_| "127.0.0.1".to_string());

                // Get port from environment variables or fall back to port file
                let port = match std::env::var("BACKEND_PORT").or_else(|_| std::env::var("PORT")) {
                    Ok(port_str) => {
                        tracing::info!("[MCP] Using port from environment: {}", port_str);
                        port_str.parse::<u16>().map_err(|e| {
                            anyhow::anyhow!("Invalid port value '{}': {}", port_str, e)
                        })?
                    }
                    Err(_) => {
                        let port = read_port_file("vibe-kanban").await?;
                        tracing::info!("[MCP] Using port from port file: {}", port);
                        port
                    }
                };

                let url = format!("http://{}:{}", host, port);
                tracing::info!("[MCP] Using backend URL: {}", url);
                url
            };

<<<<<<< HEAD
            tracing::debug!("[MCP] Using asset dir {}", asset_dir().display());

            let service = TaskServer::new(pool)
=======
            let service = TaskServer::new(&base_url)
>>>>>>> a26ef54e
                .serve(stdio())
                .await
                .inspect_err(|e| {
                    tracing::error!("serving error: {:?}", e);
                    sentry::capture_error(e);
                })?;

            service.waiting().await?;
            Ok(())
        })
}<|MERGE_RESOLUTION|>--- conflicted
+++ resolved
@@ -64,13 +64,7 @@
                 url
             };
 
-<<<<<<< HEAD
-            tracing::debug!("[MCP] Using asset dir {}", asset_dir().display());
-
-            let service = TaskServer::new(pool)
-=======
             let service = TaskServer::new(&base_url)
->>>>>>> a26ef54e
                 .serve(stdio())
                 .await
                 .inspect_err(|e| {
