--- conflicted
+++ resolved
@@ -1,4 +1,3 @@
-import { memo } from 'react';
 import { useTranslation } from 'react-i18next';
 import MarkdownRenderer from '@/components/ui/markdown-renderer.tsx';
 import {
@@ -402,16 +401,7 @@
         </button>
 
         {expanded && (
-<<<<<<< HEAD
-          <div
-            className={cn(
-              'px-3 py-2 max-h-[50vh] overflow-y-auto',
-              tone.contentBg
-            )}
-          >
-=======
           <div className={cn('px-3 py-2', tone.contentBg)}>
->>>>>>> d8fc7a98
             <div className={cn('text-sm', tone.contentText)}>
               <MarkdownRenderer
                 content={plan}
@@ -777,14 +767,4 @@
   );
 }
 
-// Memoize to prevent unnecessary re-renders during log streaming
-export default memo(DisplayConversationEntry, (prevProps, nextProps) => {
-  // Re-render only if entry content or expansion key changes
-  return (
-    prevProps.expansionKey === nextProps.expansionKey &&
-    prevProps.entry === nextProps.entry &&
-    prevProps.diffDeletable === nextProps.diffDeletable &&
-    prevProps.executionProcessId === nextProps.executionProcessId &&
-    prevProps.taskAttempt?.id === nextProps.taskAttempt?.id
-  );
-});+export default DisplayConversationEntry;