--- conflicted
+++ resolved
@@ -14,17 +14,7 @@
 import { showModal } from '@/lib/modals';
 import { Card } from '@/components/ui/card';
 import { Label } from '@/components/ui/label';
-<<<<<<< HEAD
-import { useProject } from '@/contexts/project-context';
-import {
-  RepositorySelection,
-  buildRepositorySelectionDefaults,
-  normalizeRepositorySelection,
-} from '@/components/tasks/RepositorySelection';
-import type { RepositorySelectionValue } from '@/components/tasks/RepositorySelection';
-=======
 import { openTaskForm } from '@/lib/openTaskForm';
->>>>>>> a26ef54e
 
 type Props = {
   task: Task;
@@ -259,24 +249,6 @@
           </div>
         </div>
 
-<<<<<<< HEAD
-        {repositories.length > 0 && (
-          <div className="space-y-1">
-            <Label className="text-sm font-medium">
-              Repositories <span className="text-muted-foreground text-xs">(select at least one)</span>
-            </Label>
-            <RepositorySelection
-              repositories={repositories}
-              value={repositorySelection}
-              onChange={handleRepositorySelectionChange}
-              disabled={isCreating || isAttemptRunning}
-            />
-            {selectionError && (
-              <p className="text-xs text-destructive">{selectionError}</p>
-            )}
-          </div>
-        )}
-=======
         {/* Create Subtask Button */}
         <div className="pt-3 border-t">
           <Button
@@ -294,7 +266,6 @@
             {t('actions.createSubtask')}
           </Button>
         </div>
->>>>>>> a26ef54e
       </div>
     </div>
   );
